--- conflicted
+++ resolved
@@ -4,11 +4,7 @@
 description = "Toolbox for molecular animations with Blender and Geometry Nodes."
 readme = "README.md"
 dependencies = [
-<<<<<<< HEAD
-    "databpy>=0.0.14",
-=======
     "databpy>=0.0.16",
->>>>>>> 367fe2e2
     "MDAnalysis>=2.7.0",
     "biotite>=1.1",
     "mrcfile",

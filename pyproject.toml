[tool.poetry]
name = "molecularnodes"
<<<<<<< HEAD
version = "4.1.3"
=======
version = "4.2.0"
>>>>>>> a96a382d
description = "Toolbox for molecular animations with Blender and Geometry Nodes."
authors = ["Brady Johnston <brady.johnston@me.com>"]
license = "MIT"
readme = "README.md"
homepage = "https://bradyajohnston.github.io/MolecularNodes"
repository = "https://github.com/bradyajohnston/MolecularNodes"
documentation = "https://bradyajohnston.github.io/MolecularNodes"


[tool.poetry.dependencies]
python = "~=3.11.0"
bpy = "~=4.1"
MDAnalysis = "~=2.7.0"
biotite = "==0.40.0"
mrcfile = "==1.4.3"
starfile = "==0.5.6"
pillow = "==10.2.0"
msgpack = "==1.0.7"

[tool.poetry.dev-dependencies]
pytest = "*"
pytest-cov = "*"
syrupy = "*"
quartodoc = "*"
scipy = "*"


[build-system]
requires = ["poetry-core>=1.1.0"]
build-backend = "poetry.core.masonry.api"

[tool.setuptools_scm]<|MERGE_RESOLUTION|>--- conflicted
+++ resolved
@@ -1,10 +1,6 @@
 [tool.poetry]
 name = "molecularnodes"
-<<<<<<< HEAD
-version = "4.1.3"
-=======
 version = "4.2.0"
->>>>>>> a96a382d
 description = "Toolbox for molecular animations with Blender and Geometry Nodes."
 authors = ["Brady Johnston <brady.johnston@me.com>"]
 license = "MIT"

--- conflicted
+++ resolved
@@ -1,10 +1,6 @@
 [project]
 name = "molecularnodes"
-<<<<<<< HEAD
-version = "4.5.3"
-=======
 version = "4.5.4"
->>>>>>> 0030dd9d
 description = "Toolbox for molecular animations with Blender and Geometry Nodes."
 readme = "README.md"
 dependencies = [

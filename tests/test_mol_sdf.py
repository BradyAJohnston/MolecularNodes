--- conflicted
+++ resolved
@@ -1,14 +1,7 @@
 import pytest
 import molecularnodes as mn
-<<<<<<< HEAD
-import molecularnodes.blender as bl
+from molecularnodes.nodes import nodes as nodes
 from .constants import attributes, data_dir
-=======
-from molecularnodes.nodes import nodes as nodes
-import pytest
-
-from .constants import data_dir, attributes
->>>>>>> 7312f8a5
 from .utils import NumpySnapshotExtension
 
 formats = ["mol", "sdf"]

<<<<<<< HEAD
=======
import molecularnodes as mn
from molecularnodes.nodes.geometry import add_style_branch
from molecularnodes.nodes import geometry
from numpy.testing import assert_allclose
import numpy as np
>>>>>>> 7312f8a5
import bpy
import numpy as np
import pytest
from numpy.testing import assert_allclose
import molecularnodes as mn


def test_style_interface():
    mol = mn.Molecule.fetch("4ozs").add_style("cartoon")
    assert len(mol.tree.nodes) == 7
    add_style_branch(mol.tree, "cartoon")
    assert len(mol.tree.nodes) == 8
    geometry.input_named_attribute(
        mol.tree.nodes["Style Cartoon"].inputs["Selection"], "is_backbone", "BOOLEAN"
    )
    assert len(mol.tree.nodes) == 9
    add_style_branch(mol.tree, "surface", selection="is_backbone")
    assert len(mol.tree.nodes) == 11
    print(f"{list(mol.tree.nodes)}")

    assert (
        mol.tree.nodes["Style Surface"]
        .inputs["Selection"]
        .links[0]
        .from_node.inputs["Name"]
        .default_value  # type: ignore
        == "is_backbone"
    )
    add_style_branch(mol.tree, "spheres")

    style = mol.styles[0]
    assert_allclose(
        style.width,
        bpy.data.node_groups["Style Cartoon"]
        .interface.items_tree["Width"]
        .default_value,
    )
    style.width = 1.0
    assert_allclose(style.width, 1.0)

    assert len(mol.tree.nodes) == 12
    mol.add_style("cartoon", color="is_peptide")
    assert len(mol.tree.nodes) == 15
    mol.styles[-1].remove()
    assert len(mol.tree.nodes) == 12


def test_add_color_node():
    mol = mn.Molecule.fetch("4ozs").add_style("spheres")
    assert len(mol.tree.nodes) == 7
    add_style_branch(mol.tree, "spheres")
    assert len(mol.tree.nodes) == 8
    # if we are adding a style with a Set Color node, we check that 3 extra nodes
    # have been added rather than just 1 (style, color & named attribute), then we check
    # that the Set Color nodes has an input for the "Color" socket that is a named attribute
    # node, checking that the name is the one that we set
    add_style_branch(mol.tree, "cartoon", color="is_peptide")
    assert len(mol.tree.nodes) == 11
    node_sc = mol.tree.nodes["Style Cartoon"].inputs[0].links[0].from_node  # type: ignore
    assert node_sc.inputs["Color"].is_linked
    node_na = node_sc.inputs["Color"].links[0].from_socket.node
    assert node_na.inputs["Name"].default_value == "is_peptide"
    assert node_na.data_type == "FLOAT_COLOR"


def test_add_style_with_selection():
    mol = mn.Molecule.fetch("4ozs").add_style("cartoon")
    mol.select.res_id(range(50)).is_side_chain().store_selection("show_side_chains")
    mol.add_style("ball+stick", selection="show_side_chains")
    mol.add_style("cartoon")

    sel = (
        mn.entities.MoleculeSelector()
        .res_id(range(50, 500))
        .is_side_chain()
        .res_name(["ARG", "LYS", "VAL"])
    )

    mol.add_style(
        "ball+stick",
        selection=sel,
    )

    assert "sel_0" in mol.list_attributes()
    assert np.allclose(mol.named_attribute("sel_0"), sel.evaluate_on_array(mol.array))

    with pytest.warns(UserWarning):
        mol.add_style("cartoon", selection="non_existing_selection")


def test_change_style_values():
    mol = mn.Molecule.fetch("4ozs").add_style("cartoon")
    pre = mol.named_attribute("position", evaluate=True)
    mol.styles[0].quality = 5
    post = mol.named_attribute("position", evaluate=True)

    assert len(pre) < len(post)
    with pytest.raises(ValueError):
        mol.styles[0].quality = 1.0<|MERGE_RESOLUTION|>--- conflicted
+++ resolved
@@ -1,16 +1,10 @@
-<<<<<<< HEAD
-=======
-import molecularnodes as mn
-from molecularnodes.nodes.geometry import add_style_branch
-from molecularnodes.nodes import geometry
-from numpy.testing import assert_allclose
-import numpy as np
->>>>>>> 7312f8a5
 import bpy
 import numpy as np
 import pytest
 from numpy.testing import assert_allclose
 import molecularnodes as mn
+from molecularnodes.nodes import geometry
+from molecularnodes.nodes.geometry import add_style_branch
 
 
 def test_style_interface():

--- conflicted
+++ resolved
@@ -4,13 +4,8 @@
 import numpy as np
 import pytest
 import molecularnodes as mn
-<<<<<<< HEAD
+from molecularnodes.nodes import nodes
 from .constants import attributes, codes, data_dir
-=======
-from molecularnodes.nodes import nodes
-import databpy as db
-from .constants import data_dir, codes, attributes
->>>>>>> 7312f8a5
 from .utils import NumpySnapshotExtension
 
 STYLES_TO_TEST = [

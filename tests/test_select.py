--- conflicted
+++ resolved
@@ -1,11 +1,7 @@
 import databpy
-<<<<<<< HEAD
-=======
-from molecularnodes.nodes import nodes
->>>>>>> 7312f8a5
 import numpy as np
 import pytest
-from molecularnodes.blender import nodes
+from molecularnodes.nodes import nodes
 
 
 def create_debug_group(name="MolecularNodesDebugGroup"):

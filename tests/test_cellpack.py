--- conflicted
+++ resolved
@@ -1,17 +1,9 @@
-<<<<<<< HEAD
-=======
-import molecularnodes as mn
-from molecularnodes.nodes import nodes
-import pytest
-import bpy
-from pathlib import Path
-from .constants import data_dir
->>>>>>> 7312f8a5
 import gzip
 import shutil
 from pathlib import Path
 import pytest
 import molecularnodes as mn
+from molecularnodes.nodes import nodes
 from .constants import data_dir
 
 cellpack_dir = data_dir / "cellpack/petworld"

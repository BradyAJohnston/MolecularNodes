--- conflicted
+++ resolved
@@ -1253,11 +1253,7 @@
 
 [[package]]
 name = "molecularnodes"
-<<<<<<< HEAD
-version = "4.5.8"
-=======
 version = "4.5.9"
->>>>>>> a1d42f99
 source = { editable = "." }
 dependencies = [
     { name = "biotite" },

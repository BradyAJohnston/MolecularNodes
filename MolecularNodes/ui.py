import bpy
from . import nodes
from . import pkg
from . import load
from . import md
from . import assembly
from . import density
import os

#operator that calls the function to import the fasta sequence from GenBank
class MOL_OT_Import_DNA_Seq(bpy.types.Operator):
    #PLACEHOLDER NAMES, ENSURE THEY MATCH UP
    bl_idname = "mol.import_fasta_seq"
    bl_label = "import_dna_fasta"
    bl_description = "Download a fasta sequence from NIH GenBank"
    bl_options = {"REGISTER", "UNDO"}

    @classmethod
    def poll(cls, context):
        return not False
    
    def execute(self, context):
        fasta = bpy.context.scene.dna_access_num
        nucleotides, seq = load.open_sequence_genbank(access_num=fasta)
 
        # Create the DNA curve object
        nuc_object = load.create_dna_curve(fasta)

         # Make the nuc_object the active object
        bpy.context.view_layer.objects.active = nuc_object

        #bpy.ops.object.modifier_add(type='NODES')

        #node_tree = nuc_object.modifiers["Geometry Nodes"].node_group
        #gn_modifier = nuc_object.modifiers.new(name = "GN test", type="NODES")
        #gn_node_group = bpy.data.node_groups.new(name="MolecularNodesDNA", type="GeometryNodeTree")
        #gn_modifier.node_group = gn_node_group
        # Access the actual node tree object
        #node_tree = gn_node_group.nodes

        # Create a new attribute with the name "fasta" and type "STRING"
        #NOT HERE
        #if 'fasta' not in node_tree:
           # attr = node_tree.new(type='molNodeAttribute')
            #attr.name = 'fasta'
            #attr.data_type = 'STRING'

        # Loop over the nucleotides and assign their values to the attribute
        #fasta_attr = node_tree['fasta']
        #for i, nuc in enumerate(seq):
            #fasta_attr.data[i] = nuc

        # Create the starting DNA node tree
        nodes.create_starting_dna_node_tree(
         obj = nuc_object, 
        starting_style = bpy.context.scene.mol_import_default_style
        )
        # Check to make sure everything was found/downloaded correctly
        self.report({'INFO'}, message='Successfully Imported '+ fasta + ' as ' + nuc_object.name)

        return {"FINISHED"}

        def invoke(self, context, event):
            return self.execute(context)

# operator that calls the function to import the structure from the PDB
class MOL_OT_Import_Protein_RCSB(bpy.types.Operator):
    bl_idname = "mol.import_protein_rcsb"
    bl_label = "import_protein_fetch_pdb"
    bl_description = "Download and open a structure from the Protein Data Bank"
    bl_options = {"REGISTER", "UNDO"}

    @classmethod
    def poll(cls, context):
        return not False

    def execute(self, context):
        pdb_code = bpy.context.scene.mol_pdb_code
        
        mol_object = load.molecule_rcsb(
            pdb_code=pdb_code,
            center_molecule=bpy.context.scene.mol_import_center, 
            del_solvent=bpy.context.scene.mol_import_del_solvent,
            include_bonds=bpy.context.scene.mol_import_include_bonds,
            starting_style=bpy.context.scene.mol_import_default_style
        )
        
        bpy.context.view_layer.objects.active = mol_object
        self.report({'INFO'}, message=f"Imported '{pdb_code}' as {mol_object.name}")
        
        return {"FINISHED"}

    def invoke(self, context, event):
        return self.execute(context)
    
# operator that calls the function to import the structure from ESMFold
class MOL_OT_Import_Protein_ESMFold(bpy.types.Operator):
    bl_idname = "mol.import_protein_esmfold"
    bl_label = "import_protein_esmfold"
    bl_description = "Generate structure from ESMFold"
    bl_options = {"REGISTER", "UNDO"}

    @classmethod
    def poll(cls, context):
        return not False

    def execute(self, context):
        amino_acid_sequence = bpy.context.scene.mol_esmfold_sequence
        
        mol_object = load.molecule_esmfold(
            amino_acid_sequence=amino_acid_sequence, 
            mol_name=bpy.context.scene.mol_esmfold_name,
            include_bonds=bpy.context.scene.mol_import_include_bonds, 
            center_molecule=bpy.context.scene.mol_import_center, 
            del_solvent=bpy.context.scene.mol_import_del_solvent, 
            starting_style=bpy.context.scene.mol_import_default_style, 
            setup_nodes=True
            )
        
        # return the good news!
        bpy.context.view_layer.objects.active = mol_object
        self.report({'INFO'}, message=f"Generated protein '{amino_acid_sequence}' as {mol_object.name}")
        return {"FINISHED"}

    def invoke(self, context, event):
        return self.execute(context)
    
# operator that calls the function to import the structure from a local file
class MOL_OT_Import_Protein_Local(bpy.types.Operator):
    bl_idname = "mol.import_protein_local"
    bl_label = "import_protein_local"
    bl_description = "Open a local structure file"
    bl_options = {"REGISTER", "UNDO"}

    @classmethod
    def poll(cls, context):
        return not False

    def execute(self, context):
        file_path = bpy.context.scene.mol_import_local_path
        
        mol_object = load.molecule_local(
            file_path=file_path, 
            mol_name=bpy.context.scene.mol_import_local_name,
            include_bonds=bpy.context.scene.mol_import_include_bonds, 
            center_molecule=bpy.context.scene.mol_import_center, 
            del_solvent=bpy.context.scene.mol_import_del_solvent, 
            default_style=bpy.context.scene.mol_import_default_style, 
            setup_nodes=True
            )
        
        # return the good news!
        bpy.context.view_layer.objects.active = mol_object
        self.report({'INFO'}, message=f"Imported '{file_path}' as {mol_object.name}")
        return {"FINISHED"}

    def invoke(self, context, event):
        return self.execute(context)

class MOL_OT_Import_Protein_MD(bpy.types.Operator):
    bl_idname = "mol.import_protein_md"
    bl_label = "Import Protein MD"
    bl_description = "Load molecular dynamics trajectory"
    bl_options = {"REGISTER", "UNDO"}

    @classmethod
    def poll(cls, context):
        return True

    def execute(self, context):
        file_top = bpy.context.scene.mol_import_md_topology
        file_traj = bpy.context.scene.mol_import_md_trajectory
        name = bpy.context.scene.mol_import_md_name
        selection = bpy.context.scene.mol_md_selection
        md_start = bpy.context.scene.mol_import_md_frame_start
        md_step =  bpy.context.scene.mol_import_md_frame_step
        md_end =   bpy.context.scene.mol_import_md_frame_end
        del_solvent = bpy.context.scene.mol_import_del_solvent
        include_bonds = bpy.context.scene.mol_import_include_bonds
        custom_selections = bpy.context.scene.trajectory_selection_list
        
        mol_object, coll_frames = md.load_trajectory(
            file_top    = file_top, 
            file_traj   = file_traj, 
            md_start    = md_start,
            md_end      = md_end,
            md_step     = md_step,
            name        = name, 
            del_solvent = del_solvent, 
            selection   = selection,
            include_bonds=include_bonds,
            custom_selections = custom_selections,
        )
        n_frames = len(coll_frames.objects)
        
        nodes.create_starting_node_tree(
            obj = mol_object, 
            coll_frames = coll_frames, 
            starting_style = bpy.context.scene.mol_import_default_style
            )
        bpy.context.view_layer.objects.active = mol_object
        self.report(
            {'INFO'}, 
            message=f"Imported '{file_top}' as {mol_object.name} with {str(n_frames)} \
                frames from '{file_traj}'."
                )
        
        return {"FINISHED"}
    





def MOL_PT_panel_rcsb(layout_function, ):
    col_main = layout_function.column(heading = '', align = False)
    col_main.alert = False
    col_main.enabled = True
    col_main.active = True
    col_main.use_property_split = False
    col_main.use_property_decorate = False
    col_main.scale_x = 1.0
    col_main.scale_y = 1.0
    col_main.alignment = 'Expand'.upper()
    col_main.label(text = "Download from PDB")
    row_import = col_main.row()
    row_import.prop(bpy.context.scene, 'mol_pdb_code', text='PDB ID')
    row_import.operator('mol.import_protein_rcsb', text='Download', icon='IMPORT')

def MOL_PT_panel_esmfold(layout_function, ):
    col_main = layout_function.column(heading = '', align = False)
    col_main.alert = False
    col_main.enabled = True
    col_main.active = True
    col_main.label(text = "Generate Structure from ESMFold")
    row_name = col_main.row(align = False)
    row_name.prop(bpy.context.scene, 'mol_esmfold_name', 
                    text = "Name", icon_value = 0, emboss = True)
    row_name.operator('mol.import_protein_esmfold', text='Generate', icon='IMPORT')
    
    row_seq = col_main.row()
    row_seq.prop(
        bpy.context.scene, 'mol_esmfold_sequence', 
        text = "Sequence", 
        icon_value = 0, 
        emboss = True
    )

def MOL_PT_panel_local(layout_function, ):
    col_main = layout_function.column(heading = '', align = False)
    col_main.alert = False
    col_main.enabled = True
    col_main.active = True
    col_main.label(text = "Open Local File")
    row_name = col_main.row(align = False)
    row_name.prop(bpy.context.scene, 'mol_import_local_name', 
                    text = "Name", icon_value = 0, emboss = True)
    row_name.operator('mol.import_protein_local', text = "Load", 
                        icon='FILE_TICK', emboss = True)
    row_import = col_main.row()
    row_import.prop(
        bpy.context.scene, 'mol_import_local_path', 
        text = "File path", 
        icon_value = 0, 
        emboss = True
    )

class MOL_OT_Import_Map(bpy.types.Operator):
    bl_idname = "mol.import_map"
    bl_label = "ImportMap"
    bl_description = "Import a CryoEM map into Blender"
    bl_options = {"REGISTER"}

    @classmethod
    def poll(cls, context):
        return True

    def execute(self, context):
        map_file = bpy.context.scene.mol_import_map
        invert = bpy.context.scene.mol_import_map_invert
        setup_node_tree = bpy.context.scene.mol_import_map_nodes
        
        vol = density.load(
            file = map_file, 
            invert = invert
            )
        if setup_node_tree:
            nodes.create_starting_nodes_density(vol)
        
        return {"FINISHED"}

def MOL_PT_panel_map(layout_function, scene):
    col_main = layout_function.column(heading = '', align = False)
    col_main.label(text = 'Import EM Maps as Volumes')
    row = col_main.row()
    row.prop(bpy.context.scene, 'mol_import_map_nodes',
                  text = 'Starting Node Tree'
                  )
    row.prop(bpy.context.scene, 'mol_import_map_invert', 
             text = 'Invert Data', 
             emboss = True
            )
    
    row.operator('mol.import_map', text = 'Load Map', icon = 'FILE_TICK')
    
    col_main.prop(bpy.context.scene, 'mol_import_map', 
             text = 'EM Map', 
             emboss = True
            )
    col_main.label(text = "Intermediate file will be created:")
    box = col_main.box()
    box.alignment = "LEFT"
    box.scale_y = 0.4
    box.label(
        text = f"Intermediate file: {density.path_to_vdb(bpy.context.scene.mol_import_map)}."
        )
    box.label(
        text = "Please do not delete this file or the volume will not render."
    )
    box.label(
        text = "Move the original .map file to change this location."
    )


def MOL_PT_panel_md_traj(layout_function, scene):
    col_main = layout_function.column(heading = '', align = False)
    col_main.alert = False
    col_main.enabled = True
    col_main.active = True
    col_main.label(text = "Import Molecular Dynamics Trajectories")
    row_import = col_main.row()
    row_import.prop(
        bpy.context.scene, 'mol_import_md_name', 
        text = "Name", 
        emboss = True
    )
    row_import.operator('mol.import_protein_md', text = "Load", icon='FILE_TICK')
    row_topology = col_main.row(align = True)
    row_topology.prop(
        bpy.context.scene, 'mol_import_md_topology', 
        text = 'Topology',
        emboss = True
    )
    row_trajectory = col_main.row()
    row_trajectory.prop(
        bpy.context.scene, 'mol_import_md_trajectory', 
        text = 'Trajectory', 
        icon_value = 0, 
        emboss = True
    )
    row_frame = col_main.row(heading = "Frames", align = True)
    row_frame.prop(
        bpy.context.scene, 'mol_import_md_frame_start', 
        text = 'Start',
        emboss = True
    )
    row_frame.prop(
        bpy.context.scene, 'mol_import_md_frame_step', 
        text = 'Step',
        emboss = True
    )
    row_frame.prop(
        bpy.context.scene, 'mol_import_md_frame_end', 
        text = 'End',
        emboss = True
    )
    col_main.prop(
        bpy.context.scene, 'mol_md_selection', 
        text = 'Import Filter', 
        emboss = True
    )
    col_main.separator()
    col_main.label(text="Custom Selections")
    row = col_main.row(align=True)
    
    row = row.split(factor = 0.9)
    row.template_list('MOL_UL_TrajectorySelectionListUI', 'A list', scene, 
                        "trajectory_selection_list", scene, "list_index", rows=3)
    col = row.column()
    col.operator('trajectory_selection_list.new_item', icon="ADD", text="")
    col.operator('trajectory_selection_list.delete_item', icon="REMOVE", text="")
    if scene.list_index >= 0 and scene.trajectory_selection_list:
        item = scene.trajectory_selection_list[scene.list_index]
        
        col = col_main.column(align=False)
        col.separator()
        
        col.prop(item, "name")
        col.prop(item, "selection")

def MOL_PT_panel_star_file(layout_function, scene):
    col_main = layout_function.column(heading = "", align = False)
    col_main.label(text = "Import Star File")
    row_import = col_main.row()
    row_import.prop(
        bpy.context.scene, 'mol_import_star_file_name', 
        text = 'Name', 
        emboss = True
    )
    col_main.prop(
        bpy.context.scene, 'mol_import_star_file_path', 
        text = '.star File Path', 
        emboss = True
    )
    row_import.operator('mol.import_star_file', text = 'Load', icon = 'FILE_TICK')

def MOL_PT_panel_dna(layout_function, scene):
    #set up for adding DNA fasta acquisition into UI
    col_main = layout_function.column(heading = '', align = False)
    col_main.label(text = "Download from GenBank")
    row_import = col_main.row()    
    col_main.alert = False
    col_main.enabled = True
    col_main.active = True
    
    row_import.prop(bpy.context.scene, 'dna_access_num', text='Access Num', emboss = True)
    row_import.operator('mol.import_fasta_seq', text = 'Download', icon = 'IMPORT')    

class MOL_OT_Import_Star_File(bpy.types.Operator):
    bl_idname = "mol.import_star_file"
    bl_label = "Import Star File"
    bl_description = "Will import the given file, setting up the points to instance an object."
    bl_options = {"REGISTER"}

    @classmethod
    def poll(cls, context):
        return True

    def execute(self, context):
        load.load_star_file(
            file_path = bpy.context.scene.mol_import_star_file_path, 
            obj_name = bpy.context.scene.mol_import_star_file_name, 
            node_tree = True
        )
        return {"FINISHED"}


class MOL_OT_Import_Method_Selection(bpy.types.Operator):
    bl_idname = "mol.import_method_selection"
    bl_label = "import_method"
    bl_description = "Change Structure Import Method"
    bl_options = {"REGISTER", "UNDO"}
    mol_interface_value: bpy.props.IntProperty(
        name = 'interface_value', 
        description = '', 
        default = 0, 
        subtype = 'NONE'
        )

    @classmethod
    def poll(cls, context):
        return not False

    def execute(self, context):
        bpy.context.scene.mol_import_panel_selection = self.mol_interface_value
        return {"FINISHED"}

    def invoke(self, context, event):
        return self.execute(context)

def MOL_change_import_interface(layout_function, label, interface_value, icon):
    if isinstance(icon, str):
        op = layout_function.operator(
            'mol.import_method_selection', 
            text = label, 
            icon = icon, 
            emboss = True, 
            depress = interface_value == bpy.context.scene.mol_import_panel_selection
        )
    elif isinstance(icon, int):
        op = layout_function.operator(
            'mol.import_method_selection', 
            text = label, 
            icon_value = icon, 
            emboss = True, 
            depress = interface_value == bpy.context.scene.mol_import_panel_selection
        )
    op.mol_interface_value = interface_value

class MOL_OT_Default_Style(bpy.types.Operator):
    bl_idname = "mol.default_style"
    bl_label = "Change the default style."
    bl_description = "Change the default style of molecules on import."
    bl_options = {"REGISTER", "UNDO"}
    panel_display: bpy.props.IntProperty(name='panel_display', default = 0)

    @classmethod
    def poll(cls, context):
        return True

    def execute(self, context):
        bpy.context.scene.mol_import_default_style = self.panel_display
        return {"FINISHED"}

def default_style(layout, label, panel_display):
    op = layout.operator(
        'mol.default_style', 
        text = label, 
        emboss = True, 
        depress = (panel_display == bpy.context.scene.mol_import_default_style)
        )
    op.panel_display = panel_display

class MOL_MT_Default_Style(bpy.types.Menu):
    bl_label = ""
    bl_idname = "MOL_MT_Default_Style"
    
    @classmethod
    def poll(cls, context):
        return True
    
    def draw(self, context):
        layout = self.layout.column_flow(columns = 1)
        default_style(layout, 'Atoms', 0)
        default_style(layout, 'Cartoon', 1)
        default_style(layout, 'Ribbon', 2)
        default_style(layout, 'Ball and Stick', 3)

def MOL_PT_panel_ui(layout_function, scene): 
    layout_function.label(text = "Import Options", icon = "MODIFIER")
    box = layout_function.box()
    grid = box.grid_flow(columns = 2)
    
    grid.prop(bpy.context.scene, 'mol_import_center', 
                text = 'Centre Structure', icon_value=0, emboss=True)
    grid.prop(bpy.context.scene, 'mol_import_del_solvent', 
                text = 'Delete Solvent', icon_value=0, emboss=True)
    grid.prop(bpy.context.scene, 'mol_import_include_bonds', 
                text = 'Import Bonds', icon_value=0, emboss=True)
    grid.menu(
        'MOL_MT_Default_Style', 
        text = ['Atoms', 'Cartoon', 'Ribbon', 'Ball and Stick'][
            bpy.context.scene.mol_import_default_style
            ])
    panel = layout_function
    # row = panel.row(heading = '', align=True)
    row = panel.grid_flow(row_major = True, columns = 3, align = True)
    row.alignment = 'EXPAND'
    row.enabled = True
    row.alert = False
    
    
    MOL_change_import_interface(row, 'PDB',           0,  "URL")
<<<<<<< HEAD
    MOL_change_import_interface(row, 'Local File',    1, 108)
    MOL_change_import_interface(row, 'MD Trajectory', 2, 487)
    MOL_change_import_interface(row, 'EM Map', 3, 'LIGHTPROBE_CUBEMAP')
    MOL_change_import_interface(row, 'Star File',     4, 487)
    MOL_change_import_interface(row, 'Access Num',    5,  487)
=======
    MOL_change_import_interface(row, 'ESMFold',       1,  "URL")
    MOL_change_import_interface(row, 'Local File',    2, 108)
    MOL_change_import_interface(row, 'MD Trajectory', 3, 487)
    MOL_change_import_interface(row, 'EM Map', 4, 'LIGHTPROBE_CUBEMAP')
    MOL_change_import_interface(row, 'Star File',     5, 487)
>>>>>>> 1e1decd0
    
    panel_selection = bpy.context.scene.mol_import_panel_selection
    col = panel.column()
    box = col.box()
    
    if panel_selection == 0:
        row = layout_function.row()
        if not pkg.is_current('biotite'):
            box.enabled = False
            box.alert = True
            box.label(text = "Please install biotite in the addon preferences.")
        
        MOL_PT_panel_rcsb(box)
    elif panel_selection == 1:
        if not pkg.is_current('biotite'):
            box.enabled = False
            box.alert = True
            box.label(text = "Please install biotite in the addon preferences.")
        MOL_PT_panel_esmfold(box)
    elif panel_selection == 2:
        if not pkg.is_current('biotite'):
            box.enabled = False
            box.alert = True
            box.label(text = "Please install biotite in the addon preferences.")
        MOL_PT_panel_local(box)
    elif panel_selection == 3:
        if not pkg.is_current('MDAnalysis'):
            box.enabled = False
            box.alert = True
            box.label(text = "Please install MDAnalysis in the addon preferences.")
            
        MOL_PT_panel_md_traj(box, scene)
    elif panel_selection == 4:
        if not pkg.is_current('mrcfile'):
            box.enabled = False
            box.alert = True
            box.label(text = "Please intall 'mrcfile' in the addon preferences.")
        MOL_PT_panel_map(box, scene)
    elif panel_selection == 5:
        for name in ['starfile', 'eulerangles']:
            if not pkg.is_current(name):
                box.enabled = False
                box.alert = True
                box.label(text = f"Please install '{name}' in the addon preferences.")
        MOL_PT_panel_star_file(box, scene)
    elif panel_selection == 5:
        if not pkg.is_current('biotite'):
            box.enabled = False
            box.alert = True
            box.label(text = "Please install biotite in the addon preferences.")
        MOL_PT_panel_dna(box, scene)



class MOL_PT_panel(bpy.types.Panel):
    bl_label = 'Molecular Nodes'
    bl_idname = 'MOL_PT_panel'
    bl_space_type = 'PROPERTIES'
    bl_region_type = 'WINDOW'
    bl_context = 'scene'
    bl_order = 0
    bl_options = {'HEADER_LAYOUT_EXPAND'}
    bl_ui_units_x=0

    @classmethod
    def poll(cls, context):
        return not (False)

    def draw_header(self, context):
        layout = self.layout

    def draw(self, context):
        
        MOL_PT_panel_ui(self.layout, bpy.context.scene)

def mol_add_node(node_name):
    prev_context = bpy.context.area.type
    bpy.context.area.type = 'NODE_EDITOR'
    # actually invoke the operator to add a node to the current node tree
    # use_transform=True ensures it appears where the user's mouse is and is currently 
    # being moved so the user can place it where they wish
    bpy.ops.node.add_node(
        'INVOKE_DEFAULT', 
        type='GeometryNodeGroup', 
        use_transform=True
        )
    bpy.context.area.type = prev_context
    bpy.context.active_node.node_tree = bpy.data.node_groups[node_name]
    bpy.context.active_node.width = 200.0
    
    # if added node has a 'Material' input, set it to the default MN material
    input_mat = bpy.context.active_node.inputs.get('Material')
    if input_mat:
        input_mat.default_value = nodes.mol_base_material()

class MOL_OT_Add_Custom_Node_Group(bpy.types.Operator):
    bl_idname = "mol.add_custom_node_group"
    bl_label = "Add Custom Node Group"
    # bl_description = "Add Molecular Nodes custom node group."
    bl_options = {"REGISTER", "UNDO"}
    node_name: bpy.props.StringProperty(
        name = 'node_name', 
        description = '', 
        default = '', 
        subtype = 'NONE', 
        maxlen = 0
    )
    node_description: bpy.props.StringProperty(
        name = "node_description", 
        description="", 
        default="Add MolecularNodes custom node group.", 
        subtype="NONE"
    )

    @classmethod
    def poll(cls, context):
        return True
    
    @classmethod
    def description(cls, context, properties):
        return properties.node_description
    
    def execute(self, context):
        try:
            nodes.mol_append_node(self.node_name)
            mol_add_node(self.node_name)
        except RuntimeError:
            self.report({'ERROR'}, 
                        message='Failed to add node. Ensure you are not in edit mode.')
        return {"FINISHED"}
    
    def invoke(self, context, event):
        return self.execute(context)

def menu_item_interface(layout_function, 
                        label, 
                        node_name, 
                        node_description='Add custom MolecularNodes node group.'):
    op=layout_function.operator('mol.add_custom_node_group', 
                                text = label, emboss = True, depress=False)
    op.node_name = node_name
    op.node_description = node_description

class MOL_OT_Style_Surface_Custom(bpy.types.Operator):
    bl_idname = "mol.style_surface_custom"
    bl_label = "My Class Name"
    bl_description = "Create a split surface representation.\nGenerates an isosurface \
        based on atomic vdw_radii. Each chain has its own separate surface \
        representation"
    bl_options = {"REGISTER", "UNDO"}
    
    @classmethod
    def poll(cls, context):
        return True

    def execute(self, context):
        obj = context.active_object
        try:
            node_surface = nodes.create_custom_surface(
                name = 'MOL_style_surface_' + obj.name + '_split', 
                n_chains = len(obj['chain_id_unique'])
            )
        except:
            node_surface = nodes.mol_append_node('MOL_style_surface_single')
            self.report({'WARNING'}, message = 'Unable to detect number of chains.')
        mol_add_node(node_surface.name)
        
        return {"FINISHED"}

class MOL_OT_Assembly_Bio(bpy.types.Operator):
    bl_idname = "mol.assembly_bio"
    bl_label = "Build"
    bl_description = "**PDB Downloaded Structures Only**\nAdds node to build \
        biological assembly based on symmetry operations that are extraced from the \
        structure file. Currently this is only supported for structures that were \
        downloaded from the PDB"
    bl_options = {"REGISTER", "UNDO"}
    
    @classmethod
    def poll(cls, context):
        return True

    def execute(self, context):
        obj = context.active_object
        try:
            node_bio_assembly = assembly.create_biological_assembly_node(
                name = obj.name, 
                transform_dict = assembly.get_transformations_mmtf(obj['bio_transform_dict'])
            )
        except:
            node_bio_assembly = None
            self.report(
                {'WARNING'}, 
                message = 'Unable to detect biological assembly information.'
                )
        
        if node_bio_assembly:
            mol_add_node(node_bio_assembly.name)
        
        return {"FINISHED"}

def menu_residues_selection_custom(layout_function):
    obj = bpy.context.view_layer.objects.active
    label = 'Res ID'
    op = layout_function.operator(
        'mol.residues_selection_custom', 
        text = label, 
        emboss = True, 
        depress = True
    )

def menu_item_surface_custom(layout_function, label):
    op = layout_function.operator('mol.style_surface_custom', 
                                  text = label, 
                                  emboss = True, 
                                  depress = True)

def menu_item_color_chains(layout_function, label):
    op = layout_function.operator('mol.color_chains', 
                                  text = label, 
                                  emboss = True, 
                                  depress = True)

class MOL_OT_Color_Chain(bpy.types.Operator):
    bl_idname = "mol.color_chains"
    bl_label = "My Class Name"
    bl_description = "Create a custom node for coloring each chain of a structure \
        individually.\nRequires chain information to be available from the structure"
    bl_options = {"REGISTER", "UNDO"}
    
    @classmethod
    def poll(cls, context):
        return True

    def execute(self, context):
        obj = context.active_object
        try:
            node_color_chain = nodes.chain_color(
                node_name = f"MOL_color_chains_{obj.name}", 
                input_list = obj['chain_id_unique']
            )
            mol_add_node(node_color_chain.name)
        except:
            self.report({'WARNING'}, message = 'Unable to detect chain information.')
        
        return {"FINISHED"}

def menu_chain_selection_custom(layout_function):
    obj = bpy.context.view_layer.objects.active
    label = 'Chain ' + str(obj.name)
    op = layout_function.operator(
        'mol.chain_selection_custom', 
        text = label, 
        emboss = True, 
        depress = True
    )

class MOL_OT_Chain_Selection_Custom(bpy.types.Operator):
    bl_idname = "mol.chain_selection_custom"
    bl_label = "Chain Selection"
    bl_description = "Create a selection based on the chains.\nThis node is built on a \
        per-molecule basis, taking into account the chain_ids that were detected. If \
        no chain information is available this node will not work"
    bl_options = {"REGISTER", "UNDO"}
    
    @classmethod
    def poll(cls, context):
        return True
    
    def execute(self, context):
        obj = bpy.context.view_layer.objects.active
        node_chains = nodes.chain_selection(
            node_name = 'MOL_sel_' + str(obj.name) + "_chains", 
            input_list = obj['chain_id_unique'], 
            starting_value = 0,
            attribute = 'chain_id', 
            label_prefix = "Chain "
            )
        
        mol_add_node(node_chains.name)
        
        return {"FINISHED"}


class MOL_OT_Residues_Selection_Custom(bpy.types.Operator):
    bl_idname = "mol.residues_selection_custom"
    bl_label = "Multiple Residue Selection"
    bl_description = "Create a selection based on the provided residue strings.\nThis \
        node is built on a per-molecule basis, taking into account the residues that \
        were input."
    bl_options = {"REGISTER", "UNDO"}

    input_resid_string: bpy.props.StringProperty(
        name="Select residue IDs: ",
        description="Enter a string value.",
        default="19,94,1-16"
    )

    @classmethod
    def poll(cls, context):
        return True
    
    def execute(self, context):
        obj = bpy.context.view_layer.objects.active
        node_residues = nodes.resid_multiple_selection(
            node_name = 'MOL_sel_residues', 
            input_resid_string = self.input_resid_string, 
            )
    
        
        mol_add_node(node_residues.name)
        return {"FINISHED"}

    def invoke(self, context, event):
        return context.window_manager.invoke_props_dialog(self)

def menu_ligand_selection_custom(layout_function):
    obj = bpy.context.view_layer.objects.active
    label = 'Ligands ' + str(obj.name)
    op = layout_function.operator(
        'mol.ligand_selection_custom', 
        text = label, 
        emboss = True, 
        depress = True
    )

class MOL_OT_Ligand_Selection_Custom(bpy.types.Operator):
    bl_idname = "mol.ligand_selection_custom"
    bl_label = "Ligand Selection"
    bl_description = "Create a selection based on the ligands.\nThis node is built on \
        a per-molecule basis, taking into account the chain_ids that were detected. If \
        no chain information is available this node will not work"
    bl_options = {"REGISTER", "UNDO"}
    
    @classmethod
    def poll(cls, context):
        return True
    
    def execute(self, context):
        obj = bpy.context.view_layer.objects.active
        node_chains = nodes.chain_selection(
            node_name = 'MOL_sel_' + str(obj.name) + "_ligands", 
            input_list = obj['ligands'], 
            starting_value = 100, 
            attribute = 'res_name', 
            label_prefix = ""
            )
        
        mol_add_node(node_chains.name)
        
        return {"FINISHED"}

class MOL_MT_Add_Node_Menu_Properties(bpy.types.Menu):
    bl_idname = 'MOL_MT_ADD_NODE_MENU_PROPERTIES'
    bl_label = ''
    
    @classmethod
    def poll(cls, context):
        return True
    
    def draw(self, context):
        layout = self.layout
        layout.operator_context = "INVOKE_DEFAULT"
        # currently nothing for this menu in the panel

class MOL_MT_Add_Node_Menu_Color(bpy.types.Menu):
    bl_idname = 'MOL_MT_ADD_NODE_MENU_COLOR'
    bl_label = ''
    
    @classmethod
    def poll(cls, context):
        return True
    
    def draw(self, context):
        layout = self.layout
        layout.operator_context = "INVOKE_DEFAULT"
        menu_item_interface(layout, 'Set Color', 'MOL_color_set', 
                            "Sets a new color for the selected atoms")
        menu_item_interface(layout, 'Set Color Common', 'MOL_color_set_common', 
                            "Choose a color for the most common elements in PDB \
                            structures")
        layout.separator()
        menu_item_interface(layout, 'Goodsell Colors', 'MOL_color_goodsell', 
                            "Adjusts the given colors to copy the 'Goodsell Style'.\n \
                            Darkens the non-carbon atoms and keeps the carbon atoms \
                            the same color. Highlights differences without being too \
                            visually busy")
        layout.separator()
        menu_item_interface(layout, 'Color by SS', 'MOL_color_sec_struct', 
                            "Specify colors based on the secondary structure")
        menu_item_interface(layout, 'Color by Atomic Number', 'MOL_color_atomic_number',
                            "Creates a color based on atomic_number field")
        menu_item_interface(layout, 'Color by Element', 'MOL_color_element', 
                            "Choose a color for each of the first 20 elements")
        menu_item_color_chains(layout, 'Color by Chains')

class MOL_MT_Add_Node_Menu_Bonds(bpy.types.Menu):
    bl_idname = 'MOL_MT_ADD_NODE_MENU_BONDS'
    bl_label = ''
    
    @classmethod
    def poll(cls, context):
        return True
    
    def draw(self, context):
        layout = self.layout
        layout.operator_context = "INVOKE_DEFAULT"
        menu_item_interface(layout, 'Find Bonds', 'MOL_bonds_find', 
                            "Finds bonds between atoms based on distance.\n\
                            Based on the vdw_radii for each point, finds other points \
                            within a certain radius to create a bond to. Does not \
                            preserve the index for the points. Does not detect bond type")
        menu_item_interface(layout, 'Break Bonds', 'MOL_bonds_break', 
                            "Will delete a bond between atoms that already exists \
                            based on a distance cutoff")
        menu_item_interface(layout, 'Find Bonded Atoms', 'MOL_bonds_find_bonded', 
                            "Based on an initial selection, finds atoms which are \
                            within a certain number of bonds away")

class MOL_MT_Add_Node_Menu_Styling(bpy.types.Menu):
    bl_idname = 'MOL_MT_ADD_NODE_MENU_SYLING'
    bl_label = ''
    
    @classmethod
    def poll(cls, context):
        return True
    
    def draw(self, context):
        layout = self.layout
        layout.operator_context = "INVOKE_DEFAULT"
        menu_item_interface(layout, 'Atoms Cycles', 'MOL_style_atoms_cycles', 
                            'A sphere atom representation, visible ONLY in Cycles. \
                            Based on point-cloud rendering')
        menu_item_interface(layout, 'Atoms EEVEE', 'MOL_style_atoms_eevee', 
                            'A sphere atom representation, visible in EEVEE and \
                            Cycles. Based on mesh instancing which slows down viewport \
                            performance')
        menu_item_interface(layout, 'Cartoon', 'MOL_style_cartoon', 
                            'Create a cartoon representation, highlighting secondary \
                            structure through arrows and ribbons.')
        menu_item_interface(layout, 'Ribbon Protein', 'MOL_style_ribbon_protein', 
                            'Create a ribbon mesh based off of the alpha-carbons of \
                            the structure')
        menu_item_interface(layout, 'Ribbon Nucleic', 'MOL_style_ribbon_nucleic', 
                            'Create a ribbon mesh and instanced cylinders for nucleic \
                            acids.')
        menu_item_interface(layout, 'Surface', 'MOL_style_surface_single', 
                            "Create a single joined surface representation. \
                            Generates an isosurface based on atomic vdw_radii. All \
                            chains are part of the same surface. Use Surface Split \
                            Chains to have a single surface per chain")
        menu_item_surface_custom(layout, 'Surface Split Chains')
        menu_item_interface(layout, 'Ball and Stick', 'MOL_style_ball_and_stick', 
                            "A style node to create ball and stick representation. \
                            Icospheres are instanced on atoms and cylinders for bonds. \
                            Bonds can be detected if they are not present in the \
                            structure")

class MOL_MT_Add_Node_Menu_Selections(bpy.types.Menu):
    bl_idname = 'MOL_MT_ADD_NODE_MENU_SELECTIONS'
    bl_label = ''
    
    @classmethod
    def poll(cls, context):
        return True
    
    def draw(self, context):
        layout = self.layout
        layout.operator_context = "INVOKE_DEFAULT"
        menu_item_interface(layout, 'Select Atoms', 'MOL_sel_atoms', 
                            "Separate atoms based on a selection field.\n" +
                            "Takes atoms and splits them into the selected atoms the \
                            inverted atoms, based on a selection field")
        menu_item_interface(layout, 'Separate Polymers', 'MOL_sel_sep_polymers', 
                            "Separate the Geometry into the different polymers.\n" + 
                            "Outputs for protein, nucleic & sugars")
        layout.separator()
        menu_chain_selection_custom(layout)
        menu_ligand_selection_custom(layout)
        layout.separator()
        menu_item_interface(layout, 'Backbone', 'MOL_sel_backbone', 
                            "Select atoms it they are part of the side chains or backbone.")
        menu_item_interface(layout, 'Atom Properties', 'MOL_sel_atom_propeties', 
                            "Create a selection based on the properties of the atom.\n\
                            Fields for is_alpha_carbon, is_backbone, is_peptide, \
                            is_nucleic, is_solvent and is_carb")
        menu_item_interface(layout, 'Atomic Number', 'MOL_sel_atomic_number', 
                            "Create a selection if input value equal to the \
                            atomic_number field.")
        menu_item_interface(layout, 'Element Name', 'MOL_sel_element_name', 
                            "Create a selection of particular elements by name. Only \
                            first 20 elements supported")
        layout.separator()
        menu_item_interface(layout, 'Distance', 'MOL_sel_distance', 
                            "Create a selection based on the distance to a selected \
                            object.\n The cutoff is scaled based on the objects scale \
                            and the 'Scale Cutoff' value.")
        menu_item_interface(layout, 'Slice', 'MOL_sel_slice', 
                            "Create a selection that is a slice along one of the XYZ \
                            axes, based on the position of an object.")
        layout.separator()
        menu_residues_selection_custom(layout)                        
        menu_item_interface(layout, 'Res ID Single', 'MOL_sel_res_id', 
                            "Create a selection if res_id matches input field")
        menu_item_interface(layout, 'Res ID Range', 'MOL_sel_res_id_range', 
                            "Create a selection if the res_id is within the given \
                            thresholds")
        menu_item_interface(layout, 'Res Name Peptide', 'MOL_sel_res_name', 
                            "Create a selection of particular amino acids by name")
        menu_item_interface(layout, 'Res Name Nucleic', 'MOL_sel_res_name_nucleic', 
                            "Create a selection of particular nucleic acids by name")
        menu_item_interface(layout, 'Res Whole', 'MOL_sel_res_whole', 
                            "Expand the selection to every atom in a residue, if any \
                            of those atoms are in the initial selection")
        menu_item_interface(layout, 'Res Atoms', 'MOL_sel_res_atoms', 
                            "Create a selection based on the atoms of a residue.\n" +
                            "Selections for CA, backbone atoms (N, C, O), sidechain \
                            and backbone")

class MOL_MT_Add_Node_Menu_Assembly(bpy.types.Menu):
    bl_idname = 'MOL_MT_ADD_NODE_MENU_ASSEMBLY'
    bl_label = ''
    
    @classmethod
    def poll(cls, context):
        return True
    
    def draw(self, context):
        layout = self.layout
        layout.operator_context = "INVOKE_DEFAULT"
        layout.operator("mol.assembly_bio", 
                        text = "Biological Assembly", 
                        emboss = True, 
                        depress=True
                        )
        menu_item_interface(layout, 'Center Assembly', 'MOL_assembly_center', 
                            "Center the structure on the world origin based on \
                            bounding box")

class MOL_MT_Add_Node_Menu_Membranes(bpy.types.Menu):
    bl_idname = 'MOL_MT_ADD_NODE_MENU_MEMBRANES'
    bl_label = ''
    
    @classmethod
    def poll(cls, context):
        return True
    
    def draw(self, context):
        layout = self.layout
        layout.operator_context = "INVOKE_DEFAULT"
        menu_item_interface(layout, 'Setup Atomic Properties', 'MOL_prop_setup')

class MOL_MT_Add_Node_Menu_DNA(bpy.types.Menu):
    bl_idname = 'MOL_MT_ADD_NODE_MENU_DNA'
    bl_label = ''
    
    @classmethod
    def poll(cls, context):
        return True
    
    def draw(self, context):
        layout = self.layout
        layout.operator_context = "INVOKE_DEFAULT"
        menu_item_interface(layout, 'Double Helix', 'MOL_dna_double_helix', 
                            "Create a DNA double helix from an input curve.\n" + 
                            "Takes an input curve and instances for the bases, returns \
                            instances of the bases in a double helix formation")
        menu_item_interface(layout, 'Bases', 'MOL_dna_bases', 
                            "Provide the DNA bases as instances to be styled and \
                            passed onto the Double Helix node")
        layout.separator()
        menu_item_interface(layout, 'Style Atoms Cyeles', 'MOL_dna_style_atoms_cycles', 
                            "Style the DNA bases with spheres only visible in Cycles")
        menu_item_interface(layout, 'Style Atoms EEVEE', 'MOL_dna_style_atoms_eevee', 
                            "Style the DNA bases with spheres visible in Cycles and \
                            EEVEE")
        menu_item_interface(layout, 'Style Surface', 'MOL_dna_style_surface', 
                            "Style the DNA bases with surface representation")
        menu_item_interface(layout, 'Style Ball and Stick', 
                            'MOL_dna_style_ball_and_stick', 
                            "Style the DNA bases with ball and stick representation")

class MOL_MT_Add_Node_Menu_Animation(bpy.types.Menu):
    bl_idname = 'MOL_MT_ADD_NODE_MENU_ANIMATION'
    bl_label = ''
    
    @classmethod
    def poll(cls, context):
        return True
    
    def draw(self, context):
        layout = self.layout
        layout.operator_context = "INVOKE_DEFAULT"
        menu_item_interface(layout, 'Animate Frames', 'MOL_animate_frames', 
                            "Interpolate between frames of a trajectory." + 
                            "Given a collection of frames for a trajectory, this node \
                            interpolates between them from start to finish based on \
                            the Animate field taking a value from 0 to 1. The \
                            positions of the Atoms are then moved based on this field")
        menu_item_interface(layout, 'Animate Field', 'MOL_animate_field')
        menu_item_interface(layout, 'Animate Value', 'MOL_animate_value', 
                            "Animates between given start and end values, based on \
                            the input start and end frame of the timeline. Clamped \
                            will limit the output to the 'To Min' and 'To Max', while \
                            unclamped will continue to interpolate past these values. \
                            'Smoother Step' will ease in and out of these values, with \
                            default being linear interpolation")
        layout.separator()
        menu_item_interface(layout, 'Res Wiggle', "MOL_animate_res_wiggle", 
                            "Wiggles the side chains of amino acids based on b_factor, \
                            adding movement to a structure.")
        menu_item_interface(layout, 'Res to Curve', "MOL_animate_res_to_curve", 
                            "Takes atoms and maps them along a curve, as a single \
                            long peptide chain.")
        layout.separator()
        menu_item_interface(layout, 'Noise Position', 'MOL_noise_position', 
                            "Generate 3D noise field based on the position attribute")
        menu_item_interface(layout, 'Noise Field', 'MOL_noise_field', 
                            "Generate a 3D noise field based on the given field")
        menu_item_interface(layout, 'Noise Repeat', 'MOL_noise_repeat', 
                            "Generate a 3D noise field that repeats, based on the \
                            given field")

class MOL_MT_Add_Node_Menu_Utilities(bpy.types.Menu):
    bl_idname = 'MOL_MT_ADD_NODE_MENU_UTILITIES'
    bl_label = ''
    
    @classmethod
    def poll(cls, context):
        return True
    
    def draw(self, context):
        layout = self.layout
        layout.operator_context = "INVOKE_DEFAULT"
        menu_item_interface(layout, 'Booelean Chain', 'MOL_utils_bool_chain')
        menu_item_interface(layout, 'Rotation Matrix', 'MOL_utils_rotation_matrix')
        menu_item_interface(layout, 'Curve Resample', 'MOL_utils_curve_resample')
        menu_item_interface(layout, 'Determine Secondary Structure', 'MOL_utils_dssp')

class MOL_MT_Add_Density_Menu(bpy.types.Menu):
    bl_idname = 'MOL_MT_ADD_DENSITY_MENU'
    bl_label = ''
    
    @classmethod
    def poll(cls, context):
        return True
    
    def draw(self, context):
        layout = self.layout
        layout.operator_context = "INVOKE_DEFAULT"
        menu_item_interface(layout, 'Style Surface', 'MOL_style_density_surface')
        menu_item_interface(layout, 'Style Wire', 'MOL_style_density_wire')
        menu_item_interface(layout, 'Sample Nearest Attribute', 'MOL_utils_sample_searest')

class MOL_MT_Add_Node_Menu(bpy.types.Menu):
    bl_idname = "MOL_MT_ADD_NODE_MENU"
    bl_label = "Menu for Adding Nodes in GN Tree"

    @classmethod
    def poll(cls, context):
        return not (False)

    def draw(self, context):
        layout = self.layout.column_flow(columns=1)
        layout.operator_context = "INVOKE_DEFAULT"
        layout.menu('MOL_MT_ADD_NODE_MENU_SYLING', 
                    text='Style', icon_value=77)
        layout.menu('MOL_MT_ADD_NODE_MENU_COLOR', 
                    text='Color', icon = 'COLORSET_07_VEC')
        layout.menu('MOL_MT_ADD_DENSITY_MENU', icon = "LIGHTPROBE_CUBEMAP", 
                    text = "Density")
        layout.menu('MOL_MT_ADD_NODE_MENU_BONDS', 
                    text='Bonds', icon = 'FIXED_SIZE')
        layout.menu('MOL_MT_ADD_NODE_MENU_SELECTIONS', 
                    text='Selection', icon_value=256)
        layout.menu('MOL_MT_ADD_NODE_MENU_ANIMATION', 
                    text='Animation', icon_value=409)
        layout.menu('MOL_MT_ADD_NODE_MENU_ASSEMBLY', 
                    text='Assemblies', icon = 'GROUP_VERTEX')
        layout.menu('MOL_MT_ADD_NODE_MENU_DNA', 
                    text='DNA', icon='GP_SELECT_BETWEEN_STROKES')
        layout.menu('MOL_MT_ADD_NODE_MENU_UTILITIES', 
                    text='Utilities', icon_value=92)

def mol_add_node_menu(self, context):
    if ('GeometryNodeTree' == bpy.context.area.spaces[0].tree_type):
        layout = self.layout
        layout.menu('MOL_MT_ADD_NODE_MENU', text='Molecular Nodes', icon_value=88)<|MERGE_RESOLUTION|>--- conflicted
+++ resolved
@@ -541,19 +541,11 @@
     
     
     MOL_change_import_interface(row, 'PDB',           0,  "URL")
-<<<<<<< HEAD
     MOL_change_import_interface(row, 'Local File',    1, 108)
     MOL_change_import_interface(row, 'MD Trajectory', 2, 487)
     MOL_change_import_interface(row, 'EM Map', 3, 'LIGHTPROBE_CUBEMAP')
     MOL_change_import_interface(row, 'Star File',     4, 487)
     MOL_change_import_interface(row, 'Access Num',    5,  487)
-=======
-    MOL_change_import_interface(row, 'ESMFold',       1,  "URL")
-    MOL_change_import_interface(row, 'Local File',    2, 108)
-    MOL_change_import_interface(row, 'MD Trajectory', 3, 487)
-    MOL_change_import_interface(row, 'EM Map', 4, 'LIGHTPROBE_CUBEMAP')
-    MOL_change_import_interface(row, 'Star File',     5, 487)
->>>>>>> 1e1decd0
     
     panel_selection = bpy.context.scene.mol_import_panel_selection
     col = panel.column()

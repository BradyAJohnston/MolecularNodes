--- conflicted
+++ resolved
@@ -1,16 +1,8 @@
-<<<<<<< HEAD
-from . import assets, blender, color, download, session, style, ui
+from . import assets, blender, color, download, nodes, session, ui
 from .assets import template
 from .entities import Molecule, Trajectory
+from .nodes import material
 from .ui.addon import register, unregister
-=======
-from . import assets, blender, color, session, ui, nodes
-from .assets import template
-from .entities import Molecule, Trajectory
-from .ui.addon import register, unregister
-from . import download
-from .nodes import material
->>>>>>> 7312f8a5
 
 try:
     from .scene import Canvas
@@ -22,7 +14,6 @@
     "blender",
     "color",
     "session",
-    "style",
     "ui",
     "nodes",
     "material",

schema_version = "1.0.0"

# Example of manifest file for a Blender extension
# Change the values according to your extension
id = "molecularnodes"
version = "4.2.0"
name = "molecularnodes"
tagline = "Import and animation of molecular data"
maintainer = "Brady Johnston <brady.johnston@me.com>"
type = "add-on"

# Optional: add-ons can list which resources they will require:
# * "files" (for access of any filesystem operations)
# * "network" (for internet access)
# * "clipboard" (to read and/or write the system clipboard)
# * "camera" (to capture photos and videos)
# * "microphone" (to capture audio)
permissions = ["files", "network"]

# Optional link to documentation, support, source files, etc
website = "https://bradyajohnston.github.io/MolecularNodes"

# Optional list defined by Blender and server, see:
# https://docs.blender.org/manual/en/dev/extensions/tags.html
tags = ["Node", "Animation"]

blender_version_min = "4.2.0"
# Optional: maximum supported Blender version
# blender_version_max = "5.1.0"

# License conforming to https://spdx.org/licenses/ (use "SPDX: prefix)
# https://docs.blender.org/manual/en/dev/extensions/licenses.html
license = ["SPDX:GPL-2.0-or-later"]
# Optional: required by some licenses.
copyright = ["2022 - 2024 Brady Johnston"]

wheels = [
    "./wheels/pandas-2.2.2-cp311-cp311-macosx_11_0_arm64.whl",
    "./wheels/mda_xdrlib-0.2.0-py3-none-any.whl",
    "./wheels/fasteners-0.19-py3-none-any.whl",
    "./wheels/pillow-10.3.0-cp311-cp311-win_amd64.whl",
    "./wheels/urllib3-2.2.1-py3-none-any.whl",
    "./wheels/python_dateutil-2.9.0.post0-py2.py3-none-any.whl",
    "./wheels/starfile-0.5.6-py3-none-any.whl",
    "./wheels/joblib-1.4.2-py3-none-any.whl",
    "./wheels/matplotlib-3.8.4-cp311-cp311-win_amd64.whl",
    "./wheels/typing_extensions-4.11.0-py3-none-any.whl",
    "./wheels/numpy-1.26.4-cp311-cp311-macosx_11_0_arm64.whl",
    "./wheels/contourpy-1.2.1-cp311-cp311-win_amd64.whl",
    "./wheels/tqdm-4.66.4-py3-none-any.whl",
    "./wheels/scipy-1.13.0-cp311-cp311-win_amd64.whl",
    "./wheels/biotite-0.40.0-cp311-cp311-macosx_11_0_arm64.whl",
    "./wheels/mrcfile-1.5.0-py2.py3-none-any.whl",
    "./wheels/requests-2.31.0-py3-none-any.whl",
    "./wheels/pytz-2024.1-py2.py3-none-any.whl",
    "./wheels/pandas-2.2.2-cp311-cp311-win_amd64.whl",
    "./wheels/pyparsing-3.1.2-py3-none-any.whl",
    "./wheels/biotite-0.40.0-cp311-cp311-win_amd64.whl",
    "./wheels/msgpack-1.0.8-cp311-cp311-macosx_11_0_arm64.whl",
    "./wheels/fonttools-4.51.0-cp311-cp311-win_amd64.whl",
    "./wheels/kiwisolver-1.4.5-cp311-cp311-win_amd64.whl",
    "./wheels/packaging-24.0-py3-none-any.whl",
    "./wheels/mmtf_python-1.1.3-py2.py3-none-any.whl",
    "./wheels/threadpoolctl-3.5.0-py3-none-any.whl",
    "./wheels/charset_normalizer-3.3.2-cp311-cp311-win_amd64.whl",
    "./wheels/msgpack-1.0.8-cp311-cp311-win_amd64.whl",
    "./wheels/MDAnalysis-2.7.0-cp311-cp311-win_amd64.whl",
    "./wheels/cycler-0.12.1-py3-none-any.whl",
    "./wheels/GridDataFormats-1.0.2-py3-none-any.whl",
    "./wheels/pyarrow-16.1.0-cp311-cp311-macosx_11_0_arm64.whl",
    "./wheels/tzdata-2024.1-py2.py3-none-any.whl",
    "./wheels/idna-3.7-py3-none-any.whl",
    "./wheels/six-1.16.0-py2.py3-none-any.whl",
    "./wheels/mrcfile-1.4.3-py2.py3-none-any.whl",
    "./wheels/certifi-2024.2.2-py3-none-any.whl",
    "./wheels/networkx-3.3-py3-none-any.whl",
    "./wheels/matplotlib-3.9.0-cp311-cp311-win_amd64.whl",
    "./wheels/numpy-1.26.4-cp311-cp311-win_amd64.whl",
    "./wheels/pyarrow-16.1.0-cp311-cp311-win_amd64.whl",
    "./wheels/charset_normalizer-3.3.2-cp311-cp311-macosx_11_0_arm64.whl",
<<<<<<< HEAD
>>>>>>> 723a910 (tweak)
]# Optional: bundle 3rd party Python modules.
=======
]
>>>>>>> 723a9105
<|MERGE_RESOLUTION|>--- conflicted
+++ resolved
@@ -78,9 +78,4 @@
     "./wheels/numpy-1.26.4-cp311-cp311-win_amd64.whl",
     "./wheels/pyarrow-16.1.0-cp311-cp311-win_amd64.whl",
     "./wheels/charset_normalizer-3.3.2-cp311-cp311-macosx_11_0_arm64.whl",
-<<<<<<< HEAD
->>>>>>> 723a910 (tweak)
-]# Optional: bundle 3rd party Python modules.
-=======
-]
->>>>>>> 723a9105
+]
--- conflicted
+++ resolved
@@ -71,11 +71,7 @@
                     'field': 'chain_id',
                     'name': 'MN_select_chain_',
                     'prefix': 'Chain ',
-<<<<<<< HEAD
                     'property_id': 'chain_ids',
-=======
-                    'property_id': 'chain_id_unique',
->>>>>>> ecb1eac5
                     "description": "Select single or multiple of the different chains. Creates a selection based on the `chain_id` attribute.",
                     "video_url": "https://imgur.com/P9ZVT2Z"
                 },
@@ -84,11 +80,7 @@
                     'field': 'entity_id',
                     'name': 'MN_select_entity_',
                     'prefix': '',
-<<<<<<< HEAD
                     'property_id': 'entity_ids',
-=======
-                    'property_id': 'entity_names',
->>>>>>> ecb1eac5
                     "description": "Select single or multiple of the different entities. Creates a selection based on the `entity_id` attribute.",
                     "video_url": "https://imgur.com/fKQIfGZ"
                 },
@@ -216,11 +208,7 @@
                     'field': 'chain_id',
                     'name': 'MN_select_chain_',
                     'prefix': 'Chain',
-<<<<<<< HEAD
                     'property_id': 'chain_ids',
-=======
-                    'property_id': 'chain_id_unique',
->>>>>>> ecb1eac5
                     "description": "Choose the colors for individual chains in the structure. This node is generated for each particular molecule, so the inputs will look different based on the imported structure. For larger structures with many chains this node may become too large to be practical, in which case you might better use [`MN_color_entity_id`](#color-entity-id).",
                     "video_url": "https://imgur.com/9oM24vB"
                 },
@@ -229,11 +217,7 @@
                     'field': 'entity_id',
                     'name': 'MN_color_entity_',
                     'prefix': '',
-<<<<<<< HEAD
                     'property_id': 'entity_ids',
-=======
-                    'property_id': 'entity_names',
->>>>>>> ecb1eac5
                     "description": "Choose the colors for individual entities in the structure. Multiple chains may be classified as the same entity, if they are copies of the same chain but in different conformations or positions and rotations. The nodes is generated for each individual structure, if `entity_id` is available.",
                     "video_url": "https://imgur.com/kEvj5Jk"
                 },
@@ -389,11 +373,7 @@
     ],
 
 
-<<<<<<< HEAD
-    'dna': [
-=======
     'DNA': [
->>>>>>> ecb1eac5
         {
             'label': 'Double Helix',
             'name': 'MN_dna_double_helix',
@@ -480,14 +460,11 @@
             'name': 'MN_utils_curve_resample',
             'description': ''
         },
-<<<<<<< HEAD
-=======
         {
             'label': 'Vector Angle',
             'name': 'MN_utils_vector_angle',
             'description': 'Compute the angle in radians between two vectors.'
         },
->>>>>>> ecb1eac5
         # {
         #     'label': 'Determine Secondary Structure',
         #     'name': 'MN_utils_dssp',

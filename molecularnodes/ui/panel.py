--- conflicted
+++ resolved
@@ -1,11 +1,7 @@
 import bpy
 from .. import pkg
 from ..blender import nodes
-<<<<<<< HEAD
 from ..io import wwpdb, local, star, cellpack, md, density, dna, alphafold
-=======
-from ..io import wwpdb, local, star, cellpack, md, density, dna
->>>>>>> 0fcfe381
 
 bpy.types.Scene.MN_panel = bpy.props.EnumProperty(
     name="Panel Selection",
@@ -19,7 +15,6 @@
 bpy.types.Scene.MN_panel_import = bpy.props.EnumProperty(
     name="Method",
     items=(
-<<<<<<< HEAD
         ("pdb", "PDB", "Download from the PDB"),
         ("alphafold", "AlphaFold", "Download from the AlphaFold DB"),
         ("local", "Local", "Open a local file"),
@@ -28,25 +23,13 @@
         ("star", "Starfile", "Import a .starfile mapback file"),
         ("cellpack", "CellPack", "Import a CellPack .cif/.bcif file"),
         ("dna", "oxDNA", "Import an oxDNA file"),
-=======
-        ("pdb", "PDB", "Download from the PDB", 0),
-        ("local", "Local", "Open a local file", 1),
-        ("md", "MD", "Import a molecular dynamics trajectory", 2),
-        ("density", "Density", "Import an EM Density Map", 3),
-        ("star", "Starfile", "Import a .starfile mapback file", 4),
-        ("cellpack", "CellPack", "Import a CellPack .cif/.bcif file", 5),
-        ("dna", "oxDNA", "Import an oxDNA file", 6),
->>>>>>> 0fcfe381
     ),
 )
 
 chosen_panel = {
     "pdb": wwpdb,
     "local": local,
-<<<<<<< HEAD
     "alphafold": alphafold,
-=======
->>>>>>> 0fcfe381
     "star": star,
     "md": md,
     "density": density,
@@ -56,10 +39,7 @@
 
 packages = {
     "pdb": ["biotite"],
-<<<<<<< HEAD
     "alphafold": ["biotite"],
-=======
->>>>>>> 0fcfe381
     "star": ["starfile", "mrcfile", "pillow"],
     "local": ["biotite"],
     "cellpack": ["biotite", "msgpack"],

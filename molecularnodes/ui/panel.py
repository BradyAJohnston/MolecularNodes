--- conflicted
+++ resolved
@@ -1,18 +1,9 @@
 import bpy
-<<<<<<< HEAD
-from ..blender import nodes
-=======
-
+from ..entities import trajectory
 from ..nodes import nodes
 from ..session import get_session
->>>>>>> 7312f8a5
-from ..entities import trajectory
-from ..session import get_session
 from .pref import addon_preferences
-<<<<<<< HEAD
 from .utils import check_online_access_for_ui
-=======
->>>>>>> 7312f8a5
 
 
 def panel_wwpdb(layout, scene):
@@ -311,7 +302,9 @@
 
 
 def ui_from_node(
-    layout: bpy.types.UILayout, node: bpy.types.GeometryNodeGroup, context: bpy.types.Context
+    layout: bpy.types.UILayout,
+    node: bpy.types.GeometryNodeGroup,
+    context: bpy.types.Context,
 ):
     """
     Generate the UI for a particular node, which displays the relevant node inputs

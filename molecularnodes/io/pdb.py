--- conflicted
+++ resolved
@@ -42,12 +42,9 @@
         cache_dir = cache_dir
         )
     
-<<<<<<< HEAD
-=======
     if build_assembly:
         centre = False
     
->>>>>>> 40a88814
     mol, coll_frames = create_molecule(
         array = mol,
         name = pdb_code,

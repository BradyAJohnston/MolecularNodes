--- conflicted
+++ resolved
@@ -1,10 +1,6 @@
 from abc import ABCMeta
 from enum import Enum
-<<<<<<< HEAD
 import bpy
-=======
-from .. import blender as bl
->>>>>>> 7312f8a5
 from databpy import (
     BlenderObject,
 )

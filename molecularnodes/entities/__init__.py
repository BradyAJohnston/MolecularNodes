--- conflicted
+++ resolved
@@ -5,8 +5,7 @@
 from .molecule.pdb import PDB
 from .molecule.pdbx import BCIF, CIF
 from .molecule.sdf import SDF
-<<<<<<< HEAD
-from .molecule.ui import fetch, load_local, parse
+from .molecule.io import fetch, load_local, parse
 from .trajectory import OXDNA, Trajectory
 from .trajectory.dna import MN_OT_Import_OxDNA_Trajectory
 
@@ -20,8 +19,4 @@
     + trajectory.CLASSES
     + molecule.CLASSES
     + interaction.CLASSES
-)
-=======
-from .molecule.io import fetch, load_local, parse
-from .trajectory import OXDNA, Trajectory
->>>>>>> 0276802f
+)
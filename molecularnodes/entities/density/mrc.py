<<<<<<< HEAD
import os
=======
from .base import Density

import mrcfile
from ...blender import coll
from ...nodes import nodes
import databpy
>>>>>>> 7312f8a5
import bpy
import databpy
import mrcfile
import numpy as np
from ...blender import coll, nodes
from .base import Density


class MRC(Density):
    """
    A class for parsing EM density files in the format `.map` or `.map.gz`.

    It utilises `mrcfile` for file parsing, which is then converted into `pyopevdb` grids,
    that can be written as `.vdb` files and the imported into Blender as volumetric objects.
    """

    def __init__(self, file_path, center=False, invert=False, overwrite=False):
        super().__init__(file_path=file_path)
        self.grid = self.map_to_grid(self.file_path, center=center)
        self.file_vdb = self.map_to_vdb(
            self.file_path, center=center, invert=invert, overwrite=overwrite
        )

    def create_object(
        self, name="NewDensity", style="density_surface", setup_nodes=True
    ) -> bpy.types.Object:
        """
        Loads an MRC file into Blender as a volumetric object.

        Parameters
        ----------
        file : str
            Path to the MRC file.
        name : str, optional
            If not None, renames the object with the new name.

        Returns
        -------
        bpy.types.Object
            The loaded volumetric object.
        """
        # import and ensure object is at world origin to get corect alignment with
        # structures
        self.object = databpy.import_vdb(self.file_vdb, collection=coll.mn())
        self.object.location = (0, 0, 0)
        self.object.mn.entity_type = self._entity_type.value

        if name and name != "":
            self.name = name

        self.create_starting_node_tree(style=style)

        return self.object

    def create_starting_node_tree(self, style="density_surface"):
        """
        Creates a starting node tree for the density object.

        Parameters
        ----------
        style : str, optional
            The style of the density object, defaulting to 'density_surface'.
        """
        nodes.create_starting_nodes_density(
            object=self.object, style=style, threshold=self.threshold
        )

    def map_to_vdb(
        self,
        file: str,
        invert: bool = False,
        world_scale=0.01,
        center: bool = False,
        overwrite=False,
    ) -> (str, float):
        """
        Converts an MRC file to a .vdb file using pyopenvdb.

        Parameters
        ----------
        file : str
            The path to the input MRC file.
        invert : bool, optional
            Whether to invert the data from the grid, defaulting to False. Some file types
            such as EM tomograms have inverted values, where a high value == low density.
        world_scale : float, optional
            The scaling factor to apply to the voxel size of the input file. Defaults to 0.01.
        center : bool, optional
            Whether to center the volume on the origin. Defaults to False.
        overwrite : bool, optional
            If True, the .vdb file will be overwritten if it already exists. Defaults to False.

        Returns
        -------
        str
            The path to the converted .vdb file.
        """
        import openvdb as vdb

        file_path = self.path_to_vdb(file, center=center, invert=invert)

        # If the map has already been converted to a .vdb and overwrite is False, return that instead
        if os.path.exists(file_path) and not overwrite:
            # Also check that the file has the same invert and center settings
            grid = vdb.readAllGridMetadata(file_path)[0]
            if (
                "MN_invert" in grid
                and grid["MN_invert"] == invert
                and "MN_center" in grid
                and grid["MN_center"] == center
            ):
                self.threshold = grid["MN_initial_threshold"]
                return file_path

        print("Reading new file")
        # Read in the MRC file and convert it to a pyopenvdb grid
        grid = self.map_to_grid(file=file, invert=invert, center=center)

        print(f"{dir(grid.transform)}")
        grid.transform.preScale(
            np.array((1, 1, 1)) * world_scale * grid["MN_voxel_size"]
        )

        if center:
            offset = -np.array(grid["MN_box_size"]) * 0.5
            offset *= grid["MN_voxel_size"] * world_scale
            print("transforming")
            grid.transform.postTranslate(offset)

        if os.path.exists(file_path):
            os.remove(file_path)

        # Write the grid to a .vdb file
        print("writing new file")
        vdb.write(file_path, grids=[grid])
        self.threshold = grid["MN_initial_threshold"]
        del grid

        # Return the path to the output file
        return file_path

    def map_to_grid(self, file: str, invert: bool = False, center: bool = False):
        """
        Reads an MRC file and converts it into a pyopenvdb FloatGrid object.

        This function reads a file in MRC format, and converts it into a pyopenvdb FloatGrid object,
        which can be used to represent volumetric data in Blender.

        Parameters
        ----------
        file : str
            The path to the MRC file.
        invert : bool, optional
            Whether to invert the data from the grid, defaulting to False. Some file types
            such as EM tomograms have inverted values, where a high value == low density.

        Returns
        -------
        pyopenvdb.FloatGrid
            A pyopenvdb FloatGrid object containing the density data.
        """

        import openvdb as vdb

        volume = mrcfile.read(file)

        dataType = volume.dtype

        # enables different grid types

        if dataType == "float32" or dataType == "float64":
            grid = vdb.FloatGrid()
        elif dataType == "int8" or dataType == "int16" or dataType == "int32":
            volume = volume.astype("int32")
            grid = vdb.Int32Grid()
        elif dataType == "int64":
            grid = vdb.Int64Grid()
        else:
            grid = vdb.FloatGrid()

        if invert:
            volume = np.max(volume) - volume

        initial_threshold = np.quantile(volume, 0.995)

        # The np.copy is needed to force numpy to actually rewrite the data in memory
        # since openvdb seems to read is straight from memory without checking the striding
        # The np.transpose is needed to convert the data from zyx to xyz
        volume = np.copy(np.transpose(volume, (2, 1, 0)), order="C")
        try:
            grid.copyFromArray(volume.astype(float))
        except Exception as e:
            print(
                f"Grid data type '{volume.dtype}' is an unsupported type.\nError: {e}"
            )

        grid.gridClass = vdb.GridClass.FOG_VOLUME
        grid.name = "density"

        # Set some metadata for the vdb file, so we can check if it's already been converted
        # correctly
        grid["MN_invert"] = invert
        grid["MN_initial_threshold"] = initial_threshold
        grid["MN_center"] = center
        with mrcfile.open(file) as mrc:
            grid["MN_voxel_size"] = float(mrc.voxel_size.x)
            grid["MN_box_size"] = (
                int(mrc.header.nx),
                int(mrc.header.ny),
                int(mrc.header.nz),
            )

        return grid<|MERGE_RESOLUTION|>--- conflicted
+++ resolved
@@ -1,18 +1,10 @@
-<<<<<<< HEAD
 import os
-=======
-from .base import Density
-
-import mrcfile
-from ...blender import coll
-from ...nodes import nodes
-import databpy
->>>>>>> 7312f8a5
 import bpy
 import databpy
 import mrcfile
 import numpy as np
-from ...blender import coll, nodes
+from ...blender import coll
+from ...nodes import nodes
 from .base import Density
 
 

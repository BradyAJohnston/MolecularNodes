from pathlib import Path

import bpy
from biotite import InvalidFileError
import os
import io

from ...download import FileDownloadPDBError, download, CACHE_DIR
<<<<<<< HEAD
from ..ensemble.oldcif import OldCIF
=======
from ...blender import path_resolve
from ..ensemble.cif import OldCIF
>>>>>>> b0db34fe
from .molecule import Molecule
from .pdb import PDB
from .pdbx import BCIF, CIF
from .sdf import SDF


def parse(filepath) -> Molecule:
    # TODO: I don't like that we might be dealing with bytes or a filepath here,
    # I need to work out a nicer way to have it be cleanly one or the other

    if isinstance(filepath, io.BytesIO):
        suffix = ".bcif"
    else:
        filepath = path_resolve(filepath)
        suffix = Path(filepath).suffix

    parser = {
        ".pdb": PDB,
        ".pdbx": CIF,
        ".cif": CIF,
        ".bcif": BCIF,
        ".mol": SDF,
        ".sdf": SDF,
    }

    if suffix not in parser:
        raise ValueError(f"Unable to open local file. Format '{suffix}' not supported.")
    try:
        molecule = parser[suffix](filepath)
    except InvalidFileError:
        molecule = OldCIF(filepath)

    return molecule


def fetch(
    pdb_code,
    style="spheres",
    centre="",
    del_solvent=True,
    del_hydrogen=False,
    cache_dir=None,
    build_assembly=False,
    database: str = "rcsb",
    format="bcif",
    color="common",
) -> Molecule:
    if build_assembly:
        centre = ""

    file_path = download(
        code=pdb_code, format=format, cache=cache_dir, database=database
    )

    mol = parse(file_path)

    obj = mol.create_object(
        name=pdb_code,
        centre=centre,
        style=style,
        del_solvent=del_solvent,
        del_hydrogen=del_hydrogen,
        build_assembly=build_assembly,
        color=color,
    )

    obj.mn["pdb_code"] = pdb_code
    obj.mn["molecule_type"] = format

    return mol


def load_local(
    file_path,
    name="Name",
    centre="",
    del_solvent=True,
    del_hydrogen=False,
    style="spheres",
    build_assembly=False,
):
    mol = parse(file_path)
    mol.create_object(
        name=name,
        style=style,
        build_assembly=build_assembly,
        centre=centre,
        del_solvent=del_solvent,
        del_hydrogen=del_hydrogen,
    )
    return mol


STYLE_ITEMS = (
    ("spheres", "Spheres", "Space-filling atoms style."),
    ("cartoon", "Cartoon", "Secondary structure cartoons"),
    ("surface", "Surface", "Solvent-accsible surface."),
    ("ribbon", "Ribbon", "Continuous backbone ribbon."),
    ("sticks", "Sticks", "Sticks for each bond."),
    ("ball_and_stick", "Ball and Stick", "Spheres for atoms, sticks for bonds"),
    ("preset_1", "Preset 1", "A pre-made combination of different styles"),
    ("preset_2", "Preset 2", "A pre-made combination of different styles"),
    ("preset_3", "Preset 3", "A pre-made combination of different styles"),
    ("preset_4", "Preset 4", "A pre-made combination of different styles"),
)


class Import_Molecule:
    style: bpy.props.EnumProperty(  # type: ignore
        name="Style",
        default="spheres",
        description="Starting style for the structure on import",
        items=STYLE_ITEMS,
    )
    centre: bpy.props.EnumProperty(  # type: ignore
        name="Centre",
        description="Centre the structure at the world origin using the given method",
        default="None",
        items=(
            ("None", "None", "No centering is applied", 1),
            (
                "mass",
                "Mass",
                "Adjust the structure's centre of mass to be at the world origin",
                2,
            ),
            (
                "centroid",
                "Centroid",
                "Adjust the structure's centroid (centre of geometry) to be at the world origin",
                3,
            ),
        ),
    )
    del_solvent: bpy.props.BoolProperty(  # type: ignore
        default=True,
        name="Delete Solvent",
        description="Remove solvent atoms from the structure on import",
    )
    assembly: bpy.props.BoolProperty(  # type: ignore
        default=False,
        name="Build Biological Assembly",
        description="Build the biological assembly for the structure on import",
    )


class MN_OT_Import_Molecule(Import_Molecule, bpy.types.Operator):
    """Test importer that creates a text object from a .txt file"""

    bl_idname = "mn.import_molecule"
    bl_label = "Import a Molecule"

    directory: bpy.props.StringProperty(  # type: ignore
        subtype="FILE_PATH", options={"SKIP_SAVE", "HIDDEN"}
    )
    files: bpy.props.CollectionProperty(  # type: ignore
        type=bpy.types.OperatorFileListElement, options={"SKIP_SAVE", "HIDDEN"}
    )

    def execute(self, context):
        if not self.directory:
            return {"CANCELLED"}

        for file in self.files:
            try:
                mol = parse(os.path.join(self.directory, file.name))
                mol.create_object(
                    name=file.name,
                    centre=self.centre,
                    style=self.style,
                    del_solvent=self.del_solvent,
                    build_assembly=self.assembly,
                )
            except Exception as e:
                print(f"Failed importing {file}: {e}")

        return {"FINISHED"}

    def invoke(self, context, event):
        if context.area and context.area.type == "VIEW_3D":
            context.window_manager.invoke_props_dialog(self)
        else:
            context.window_manager.fileselect_add(self)
        return {"RUNNING_MODAL"}


class MN_FH_Import_Molecule(bpy.types.FileHandler):
    bl_idname = "MN_FH_import_molecule"
    bl_label = "File handler for import molecular data files."
    bl_import_operator = "mn.import_molecule"
    bl_file_extensions = ".pdb;.cif;.mmcif;.bcif;.pdbx"

    @classmethod
    def poll_drop(cls, context):
        return context.area and context.area.type == "VIEW_3D"


DOWNLOAD_FORMATS = (
    ("bcif", ".bcif", "Binary compressed .cif file, fastest for downloading"),
    ("cif", ".cif", "The new standard of .cif / .mmcif"),
    ("pdb", ".pdb", "The classic (and depcrecated) PDB format"),
)


class MN_OT_Import_Fetch(bpy.types.Operator, Import_Molecule):
    bl_idname = "mn.import_fetch"
    bl_label = "Download a Molecule"
    bl_description = "Download a molecule from the wwPDB and import it to the scene"

    code: bpy.props.StringProperty(  # type: ignore
        default="4ozs",
        name="PDB Code",
        description="Code to use for downloading from the wwPDB",
    )
    file_format: bpy.props.EnumProperty(  # type: ignore
        name="Format",
        description="Format to download as from the PDB",
        default="bcif",
        items=DOWNLOAD_FORMATS,
    )

    def execute(self, context):
        try:
            file_path = download(
                self.code, format=self.format, cache=self.cache, database="rcsb"
            )
            mol = parse(file_path)
            mol.create_object(
                name=self.code,
                style=self.style,
                centre=self.centre,
                del_solvent=self.del_solvent,
                build_assembly=self.assembly,
            )
        except Exception:
            return {"CANCELLED"}
        return {"FINISHED"}

    def invoke(self, context, event):
        context.window_manager.invoke_props_dialog(self)
        return {"RUNNING_MODAL"}


# Properties that can be set in the scene, to be passed to the operator


bpy.types.Scene.MN_pdb_code = bpy.props.StringProperty(
    name="PDB",
    description="The 4-character PDB code to download",
    options={"TEXTEDIT_UPDATE"},
    maxlen=4,
)
bpy.types.Scene.MN_cache_dir = bpy.props.StringProperty(
    name="",
    description="Directory to save the downloaded files",
    options={"TEXTEDIT_UPDATE"},
    default=CACHE_DIR,
    subtype="DIR_PATH",
)
bpy.types.Scene.MN_cache = bpy.props.BoolProperty(
    name="Cache Downloads",
    description="Save the downloaded file in the given directory",
    default=True,
)
bpy.types.Scene.MN_import_del_hydrogen = bpy.props.BoolProperty(
    name="Remove Hydrogens",
    description="Remove the hydrogens from a structure on import",
    default=False,
)
bpy.types.Scene.MN_import_format_download = bpy.props.EnumProperty(
    name="Format",
    description="Format to download as from the PDB",
    items=(
        ("bcif", ".bcif", "Binary compressed .cif file, fastest for downloading"),
        ("cif", ".cif", "The new standard of .cif / .mmcif"),
        ("pdb", ".pdb", "The classic (and depcrecated) PDB format"),
    ),
)
bpy.types.Scene.MN_import_local_path = bpy.props.StringProperty(
    name="File",
    description="File path of the structure to open",
    options={"TEXTEDIT_UPDATE"},
    subtype="FILE_PATH",
    maxlen=0,
)
bpy.types.Scene.MN_import_local_name = bpy.props.StringProperty(
    name="Name",
    description="Name of the molecule on import",
    options={"TEXTEDIT_UPDATE"},
    default="NewMolecule",
    maxlen=0,
)

bpy.types.Scene.MN_alphafold_code = bpy.props.StringProperty(
    name="UniProt ID",
    description="The UniProt ID to use for downloading from the AlphaFold databse",
    options={"TEXTEDIT_UPDATE"},
)

bpy.types.Scene.MN_import_format_alphafold = bpy.props.EnumProperty(
    name="Format",
    description="Format to download as from the PDB",
    items=(
        # ("bcif", ".bcif", "Binary compressed .cif file, fastest for downloading"),
        ("cif", ".cif", "The new standard of .cif / .mmcif"),
        ("pdb", ".pdb", "The classic (and depcrecated) PDB format"),
    ),
)


# operator that is called by the 'button' press which calls the fetch function


class MN_OT_Import_wwPDB(bpy.types.Operator):
    bl_idname = "mn.import_wwpdb"
    bl_label = "Fetch"
    bl_description = "Download and open a structure from the Protein Data Bank"
    bl_options = {"REGISTER", "UNDO"}

    def execute(self, context):
        scene = context.scene
        pdb_code = scene.MN_pdb_code
        cache_dir = scene.MN_cache_dir
        file_format = scene.MN_import_format_download

        if not scene.MN_cache:
            cache_dir = None

        style = None
        if scene.MN_import_node_setup:
            style = scene.MN_import_style

        centre = ""
        if scene.MN_import_centre:
            centre = scene.MN_centre_type

        try:
            mol = fetch(
                pdb_code=pdb_code,
                centre=centre,
                del_solvent=scene.MN_import_del_solvent,
                del_hydrogen=scene.MN_import_del_hydrogen,
                style=style,
                cache_dir=cache_dir,
                build_assembly=scene.MN_import_build_assembly,
                format=file_format,
            )
        except FileDownloadPDBError as e:
            self.report({"ERROR"}, str(e))
            if file_format == "pdb":
                self.report(
                    {"ERROR"},
                    "There may not be a `.pdb` formatted file available - try a different download format.",
                )
            return {"CANCELLED"}

        bpy.context.view_layer.objects.active = mol.object
        self.report({"INFO"}, message=f"Imported '{pdb_code}' as {mol.object.name}")

        return {"FINISHED"}


class MN_OT_Import_Protein_Local(bpy.types.Operator):
    bl_idname = "mn.import_protein_local"
    bl_label = "Load"
    bl_description = "Open a local structure file"
    bl_options = {"REGISTER", "UNDO"}

    def execute(self, context):
        scene = context.scene
        file_path = scene.MN_import_local_path

        style = scene.MN_import_style
        if not scene.MN_import_node_setup:
            style = None

        centre = ""
        if scene.MN_import_centre:
            centre = scene.MN_centre_type

        mol = load_local(
            file_path=file_path,
            name=scene.MN_import_local_name,
            centre=centre,
            del_solvent=scene.MN_import_del_solvent,
            del_hydrogen=scene.MN_import_del_hydrogen,
            style=style,
            build_assembly=scene.MN_import_build_assembly,
        )

        # return the good news!
        bpy.context.view_layer.objects.active = mol.object
        self.report({"INFO"}, message=f"Imported '{file_path}' as {mol.name}")
        return {"FINISHED"}

    def invoke(self, context, event):
        return self.execute(context)


class MN_OT_Import_AlphaFold(bpy.types.Operator):
    bl_idname = "mn.import_alphafold"
    bl_label = "Fetch"
    bl_description = "Download specified structure from the AlphaFold databse"
    bl_options = {"REGISTER", "UNDO"}

    def execute(self, context):
        scene = context.scene
        pdb_code = scene.MN_alphafold_code.strip()
        cache_dir = scene.MN_cache_dir
        file_format = scene.MN_import_format_alphafold

        if not scene.MN_cache:
            cache_dir = None

        style = None
        if scene.MN_import_node_setup:
            style = scene.MN_import_style

        centre = ""
        if scene.MN_import_centre:
            centre = scene.MN_centre_type

        try:
            mol = fetch(
                pdb_code=pdb_code,
                centre=centre,
                del_solvent=scene.MN_import_del_solvent,
                style=style,
                cache_dir=cache_dir,
                build_assembly=scene.MN_import_build_assembly,
                format=file_format,
                database="alphafold",
                color="plddt",
            )
        except FileDownloadPDBError as e:
            self.report({"ERROR"}, str(e))
            if file_format == "pdb":
                self.report(
                    {"ERROR"},
                    "There may not be a `.pdb` formatted file available - try a different download format.",
                )
            return {"CANCELLED"}

        bpy.context.view_layer.objects.active = mol.object
        self.report({"INFO"}, message=f"Imported '{pdb_code}' as {mol.object.name}")

        return {"FINISHED"}


# the UI for the panel, which will display the operator and the properties


def check_online_access_for_ui(layout: bpy.types.UILayout) -> bpy.types.UILayout:
    """
    Disable UI without Online Access

    Checks for the online access permissions, and adds a warning and disables following
    UI elements if it fails the check. Returns the UILayout that will have .enabled flag
    set to False, disabling all subsequent uses of the layout.

    Args:
        layout (bpy.types.UILayout): The UILayout element to add the warning and potentially
        disable.

    Returns:
        bpy.types.UILayout: The altered UILayout element, for use in downstream UI
        components.
    """
    if not bpy.app.online_access:
        layout.label(
            text="Online access disabled. Change in Blender's system preferences.",
            icon="ERROR",
        )
        op = layout.operator("wm.url_open", text="Online Access Docs", icon="URL")
        op.url = "https://docs.blender.org/manual/en/dev/editors/preferences/system.html#bpy-types-preferencessystem-use-online-access"
        layout = layout.column()
        layout.alert = True
        layout.enabled = False

    return layout


def panel_wwpdb(layout, scene):
    layout.label(text="Download from PDB", icon="IMPORT")
    layout.separator()

    layout = check_online_access_for_ui(layout)

    row_import = layout.row().split(factor=0.5)
    row_import.prop(scene, "MN_pdb_code")
    download = row_import.split(factor=0.3)
    download.prop(scene, "MN_import_format_download", text="")
    download.operator("mn.import_wwpdb")
    layout.separator(factor=0.4)

    row = layout.row().split(factor=0.3)
    row.prop(scene, "MN_cache")
    row_cache = row.row()
    row_cache.prop(scene, "MN_cache_dir")
    row_cache.enabled = scene.MN_cache
    layout.separator()

    layout.label(text="Options", icon="MODIFIER")
    options = layout.column(align=True)

    row = options.row()
    row.prop(scene, "MN_import_node_setup", text="")
    col = row.column()
    col.prop(scene, "MN_import_style")
    col.enabled = scene.MN_import_node_setup

    row_centre = options.row()
    row_centre.prop(scene, "MN_import_centre", icon_value=0)
    col_centre = row_centre.column()
    col_centre.prop(scene, "MN_centre_type", text="")
    col_centre.enabled = scene.MN_import_centre
    options.separator()

    grid = options.grid_flow()
    grid.prop(scene, "MN_import_build_assembly")
    grid.prop(scene, "MN_import_del_solvent")
    grid.prop(scene, "MN_import_del_hydrogen")


def panel_alphafold(layout, scene):
    layout.label(text="Download from the AlphaFold DataBase", icon="IMPORT")
    layout.separator()

    layout = check_online_access_for_ui(layout)

    row_import = layout.row().split(factor=0.5)
    row_import.prop(scene, "MN_alphafold_code")
    download = row_import.split(factor=0.3)
    download.prop(scene, "MN_import_format_alphafold", text="")
    download.operator("mn.import_alphafold")
    layout.separator(factor=0.4)

    row = layout.row().split(factor=0.3)
    row.prop(scene, "MN_cache")
    row_cache = row.row()
    row_cache.prop(scene, "MN_cache_dir")
    row_cache.enabled = scene.MN_cache
    layout.separator()

    layout.label(text="Options", icon="MODIFIER")
    options = layout.column(align=True)

    row = options.row()
    row.prop(scene, "MN_import_node_setup", text="")
    col = row.column()
    col.prop(scene, "MN_import_style")
    col.enabled = scene.MN_import_node_setup

    row_centre = options.row()
    row_centre.prop(scene, "MN_import_centre", icon_value=0)
    col_centre = row_centre.column()
    col_centre.prop(scene, "MN_centre_type", text="")
    col_centre.enabled = scene.MN_import_centre
    options.separator()

    grid = options.grid_flow()
    grid.prop(scene, "MN_import_build_assembly")
    grid.prop(scene, "MN_import_del_solvent")
    # grid.prop(scene, "MN_import_del_hydrogen")


# operator that calls the function to import the structure from a local file


def panel_local(layout, scene):
    layout.label(text="Load a Local File", icon="FILE_TICK")
    layout.separator()

    row_name = layout.row(align=False)
    row_name.prop(scene, "MN_import_local_name")
    row_name.operator("mn.import_protein_local")

    row_import = layout.row()
    row_import.prop(scene, "MN_import_local_path")
    layout.separator()

    layout.label(text="Options", icon="MODIFIER")
    options = layout.column(align=True)

    row = options.row()
    row.prop(scene, "MN_import_node_setup", text="")
    col = row.column()
    col.prop(scene, "MN_import_style")
    col.enabled = scene.MN_import_node_setup

    row_centre = options.row()

    row_centre.prop(scene, "MN_import_centre", icon_value=0)
    # row_centre.prop()
    col_centre = row_centre.column()
    col_centre.prop(scene, "MN_centre_type", text="")
    col_centre.enabled = scene.MN_import_centre
    options.separator()

    grid = options.grid_flow()
    grid.prop(scene, "MN_import_build_assembly")
    grid.prop(scene, "MN_import_del_solvent", icon_value=0)
    grid.prop(scene, "MN_import_del_hydrogen", icon_value=0)


CLASSES = [
    MN_OT_Import_AlphaFold,
    MN_OT_Import_Protein_Local,
    MN_OT_Import_wwPDB,
    MN_OT_Import_Molecule,
    MN_FH_Import_Molecule,
    MN_OT_Import_Fetch,
]<|MERGE_RESOLUTION|>--- conflicted
+++ resolved
@@ -1,627 +1,623 @@
-from pathlib import Path
-
-import bpy
-from biotite import InvalidFileError
-import os
-import io
-
-from ...download import FileDownloadPDBError, download, CACHE_DIR
-<<<<<<< HEAD
-from ..ensemble.oldcif import OldCIF
-=======
-from ...blender import path_resolve
-from ..ensemble.cif import OldCIF
->>>>>>> b0db34fe
-from .molecule import Molecule
-from .pdb import PDB
-from .pdbx import BCIF, CIF
-from .sdf import SDF
-
-
-def parse(filepath) -> Molecule:
-    # TODO: I don't like that we might be dealing with bytes or a filepath here,
-    # I need to work out a nicer way to have it be cleanly one or the other
-
-    if isinstance(filepath, io.BytesIO):
-        suffix = ".bcif"
-    else:
-        filepath = path_resolve(filepath)
-        suffix = Path(filepath).suffix
-
-    parser = {
-        ".pdb": PDB,
-        ".pdbx": CIF,
-        ".cif": CIF,
-        ".bcif": BCIF,
-        ".mol": SDF,
-        ".sdf": SDF,
-    }
-
-    if suffix not in parser:
-        raise ValueError(f"Unable to open local file. Format '{suffix}' not supported.")
-    try:
-        molecule = parser[suffix](filepath)
-    except InvalidFileError:
-        molecule = OldCIF(filepath)
-
-    return molecule
-
-
-def fetch(
-    pdb_code,
-    style="spheres",
-    centre="",
-    del_solvent=True,
-    del_hydrogen=False,
-    cache_dir=None,
-    build_assembly=False,
-    database: str = "rcsb",
-    format="bcif",
-    color="common",
-) -> Molecule:
-    if build_assembly:
-        centre = ""
-
-    file_path = download(
-        code=pdb_code, format=format, cache=cache_dir, database=database
-    )
-
-    mol = parse(file_path)
-
-    obj = mol.create_object(
-        name=pdb_code,
-        centre=centre,
-        style=style,
-        del_solvent=del_solvent,
-        del_hydrogen=del_hydrogen,
-        build_assembly=build_assembly,
-        color=color,
-    )
-
-    obj.mn["pdb_code"] = pdb_code
-    obj.mn["molecule_type"] = format
-
-    return mol
-
-
-def load_local(
-    file_path,
-    name="Name",
-    centre="",
-    del_solvent=True,
-    del_hydrogen=False,
-    style="spheres",
-    build_assembly=False,
-):
-    mol = parse(file_path)
-    mol.create_object(
-        name=name,
-        style=style,
-        build_assembly=build_assembly,
-        centre=centre,
-        del_solvent=del_solvent,
-        del_hydrogen=del_hydrogen,
-    )
-    return mol
-
-
-STYLE_ITEMS = (
-    ("spheres", "Spheres", "Space-filling atoms style."),
-    ("cartoon", "Cartoon", "Secondary structure cartoons"),
-    ("surface", "Surface", "Solvent-accsible surface."),
-    ("ribbon", "Ribbon", "Continuous backbone ribbon."),
-    ("sticks", "Sticks", "Sticks for each bond."),
-    ("ball_and_stick", "Ball and Stick", "Spheres for atoms, sticks for bonds"),
-    ("preset_1", "Preset 1", "A pre-made combination of different styles"),
-    ("preset_2", "Preset 2", "A pre-made combination of different styles"),
-    ("preset_3", "Preset 3", "A pre-made combination of different styles"),
-    ("preset_4", "Preset 4", "A pre-made combination of different styles"),
-)
-
-
-class Import_Molecule:
-    style: bpy.props.EnumProperty(  # type: ignore
-        name="Style",
-        default="spheres",
-        description="Starting style for the structure on import",
-        items=STYLE_ITEMS,
-    )
-    centre: bpy.props.EnumProperty(  # type: ignore
-        name="Centre",
-        description="Centre the structure at the world origin using the given method",
-        default="None",
-        items=(
-            ("None", "None", "No centering is applied", 1),
-            (
-                "mass",
-                "Mass",
-                "Adjust the structure's centre of mass to be at the world origin",
-                2,
-            ),
-            (
-                "centroid",
-                "Centroid",
-                "Adjust the structure's centroid (centre of geometry) to be at the world origin",
-                3,
-            ),
-        ),
-    )
-    del_solvent: bpy.props.BoolProperty(  # type: ignore
-        default=True,
-        name="Delete Solvent",
-        description="Remove solvent atoms from the structure on import",
-    )
-    assembly: bpy.props.BoolProperty(  # type: ignore
-        default=False,
-        name="Build Biological Assembly",
-        description="Build the biological assembly for the structure on import",
-    )
-
-
-class MN_OT_Import_Molecule(Import_Molecule, bpy.types.Operator):
-    """Test importer that creates a text object from a .txt file"""
-
-    bl_idname = "mn.import_molecule"
-    bl_label = "Import a Molecule"
-
-    directory: bpy.props.StringProperty(  # type: ignore
-        subtype="FILE_PATH", options={"SKIP_SAVE", "HIDDEN"}
-    )
-    files: bpy.props.CollectionProperty(  # type: ignore
-        type=bpy.types.OperatorFileListElement, options={"SKIP_SAVE", "HIDDEN"}
-    )
-
-    def execute(self, context):
-        if not self.directory:
-            return {"CANCELLED"}
-
-        for file in self.files:
-            try:
-                mol = parse(os.path.join(self.directory, file.name))
-                mol.create_object(
-                    name=file.name,
-                    centre=self.centre,
-                    style=self.style,
-                    del_solvent=self.del_solvent,
-                    build_assembly=self.assembly,
-                )
-            except Exception as e:
-                print(f"Failed importing {file}: {e}")
-
-        return {"FINISHED"}
-
-    def invoke(self, context, event):
-        if context.area and context.area.type == "VIEW_3D":
-            context.window_manager.invoke_props_dialog(self)
-        else:
-            context.window_manager.fileselect_add(self)
-        return {"RUNNING_MODAL"}
-
-
-class MN_FH_Import_Molecule(bpy.types.FileHandler):
-    bl_idname = "MN_FH_import_molecule"
-    bl_label = "File handler for import molecular data files."
-    bl_import_operator = "mn.import_molecule"
-    bl_file_extensions = ".pdb;.cif;.mmcif;.bcif;.pdbx"
-
-    @classmethod
-    def poll_drop(cls, context):
-        return context.area and context.area.type == "VIEW_3D"
-
-
-DOWNLOAD_FORMATS = (
-    ("bcif", ".bcif", "Binary compressed .cif file, fastest for downloading"),
-    ("cif", ".cif", "The new standard of .cif / .mmcif"),
-    ("pdb", ".pdb", "The classic (and depcrecated) PDB format"),
-)
-
-
-class MN_OT_Import_Fetch(bpy.types.Operator, Import_Molecule):
-    bl_idname = "mn.import_fetch"
-    bl_label = "Download a Molecule"
-    bl_description = "Download a molecule from the wwPDB and import it to the scene"
-
-    code: bpy.props.StringProperty(  # type: ignore
-        default="4ozs",
-        name="PDB Code",
-        description="Code to use for downloading from the wwPDB",
-    )
-    file_format: bpy.props.EnumProperty(  # type: ignore
-        name="Format",
-        description="Format to download as from the PDB",
-        default="bcif",
-        items=DOWNLOAD_FORMATS,
-    )
-
-    def execute(self, context):
-        try:
-            file_path = download(
-                self.code, format=self.format, cache=self.cache, database="rcsb"
-            )
-            mol = parse(file_path)
-            mol.create_object(
-                name=self.code,
-                style=self.style,
-                centre=self.centre,
-                del_solvent=self.del_solvent,
-                build_assembly=self.assembly,
-            )
-        except Exception:
-            return {"CANCELLED"}
-        return {"FINISHED"}
-
-    def invoke(self, context, event):
-        context.window_manager.invoke_props_dialog(self)
-        return {"RUNNING_MODAL"}
-
-
-# Properties that can be set in the scene, to be passed to the operator
-
-
-bpy.types.Scene.MN_pdb_code = bpy.props.StringProperty(
-    name="PDB",
-    description="The 4-character PDB code to download",
-    options={"TEXTEDIT_UPDATE"},
-    maxlen=4,
-)
-bpy.types.Scene.MN_cache_dir = bpy.props.StringProperty(
-    name="",
-    description="Directory to save the downloaded files",
-    options={"TEXTEDIT_UPDATE"},
-    default=CACHE_DIR,
-    subtype="DIR_PATH",
-)
-bpy.types.Scene.MN_cache = bpy.props.BoolProperty(
-    name="Cache Downloads",
-    description="Save the downloaded file in the given directory",
-    default=True,
-)
-bpy.types.Scene.MN_import_del_hydrogen = bpy.props.BoolProperty(
-    name="Remove Hydrogens",
-    description="Remove the hydrogens from a structure on import",
-    default=False,
-)
-bpy.types.Scene.MN_import_format_download = bpy.props.EnumProperty(
-    name="Format",
-    description="Format to download as from the PDB",
-    items=(
-        ("bcif", ".bcif", "Binary compressed .cif file, fastest for downloading"),
-        ("cif", ".cif", "The new standard of .cif / .mmcif"),
-        ("pdb", ".pdb", "The classic (and depcrecated) PDB format"),
-    ),
-)
-bpy.types.Scene.MN_import_local_path = bpy.props.StringProperty(
-    name="File",
-    description="File path of the structure to open",
-    options={"TEXTEDIT_UPDATE"},
-    subtype="FILE_PATH",
-    maxlen=0,
-)
-bpy.types.Scene.MN_import_local_name = bpy.props.StringProperty(
-    name="Name",
-    description="Name of the molecule on import",
-    options={"TEXTEDIT_UPDATE"},
-    default="NewMolecule",
-    maxlen=0,
-)
-
-bpy.types.Scene.MN_alphafold_code = bpy.props.StringProperty(
-    name="UniProt ID",
-    description="The UniProt ID to use for downloading from the AlphaFold databse",
-    options={"TEXTEDIT_UPDATE"},
-)
-
-bpy.types.Scene.MN_import_format_alphafold = bpy.props.EnumProperty(
-    name="Format",
-    description="Format to download as from the PDB",
-    items=(
-        # ("bcif", ".bcif", "Binary compressed .cif file, fastest for downloading"),
-        ("cif", ".cif", "The new standard of .cif / .mmcif"),
-        ("pdb", ".pdb", "The classic (and depcrecated) PDB format"),
-    ),
-)
-
-
-# operator that is called by the 'button' press which calls the fetch function
-
-
-class MN_OT_Import_wwPDB(bpy.types.Operator):
-    bl_idname = "mn.import_wwpdb"
-    bl_label = "Fetch"
-    bl_description = "Download and open a structure from the Protein Data Bank"
-    bl_options = {"REGISTER", "UNDO"}
-
-    def execute(self, context):
-        scene = context.scene
-        pdb_code = scene.MN_pdb_code
-        cache_dir = scene.MN_cache_dir
-        file_format = scene.MN_import_format_download
-
-        if not scene.MN_cache:
-            cache_dir = None
-
-        style = None
-        if scene.MN_import_node_setup:
-            style = scene.MN_import_style
-
-        centre = ""
-        if scene.MN_import_centre:
-            centre = scene.MN_centre_type
-
-        try:
-            mol = fetch(
-                pdb_code=pdb_code,
-                centre=centre,
-                del_solvent=scene.MN_import_del_solvent,
-                del_hydrogen=scene.MN_import_del_hydrogen,
-                style=style,
-                cache_dir=cache_dir,
-                build_assembly=scene.MN_import_build_assembly,
-                format=file_format,
-            )
-        except FileDownloadPDBError as e:
-            self.report({"ERROR"}, str(e))
-            if file_format == "pdb":
-                self.report(
-                    {"ERROR"},
-                    "There may not be a `.pdb` formatted file available - try a different download format.",
-                )
-            return {"CANCELLED"}
-
-        bpy.context.view_layer.objects.active = mol.object
-        self.report({"INFO"}, message=f"Imported '{pdb_code}' as {mol.object.name}")
-
-        return {"FINISHED"}
-
-
-class MN_OT_Import_Protein_Local(bpy.types.Operator):
-    bl_idname = "mn.import_protein_local"
-    bl_label = "Load"
-    bl_description = "Open a local structure file"
-    bl_options = {"REGISTER", "UNDO"}
-
-    def execute(self, context):
-        scene = context.scene
-        file_path = scene.MN_import_local_path
-
-        style = scene.MN_import_style
-        if not scene.MN_import_node_setup:
-            style = None
-
-        centre = ""
-        if scene.MN_import_centre:
-            centre = scene.MN_centre_type
-
-        mol = load_local(
-            file_path=file_path,
-            name=scene.MN_import_local_name,
-            centre=centre,
-            del_solvent=scene.MN_import_del_solvent,
-            del_hydrogen=scene.MN_import_del_hydrogen,
-            style=style,
-            build_assembly=scene.MN_import_build_assembly,
-        )
-
-        # return the good news!
-        bpy.context.view_layer.objects.active = mol.object
-        self.report({"INFO"}, message=f"Imported '{file_path}' as {mol.name}")
-        return {"FINISHED"}
-
-    def invoke(self, context, event):
-        return self.execute(context)
-
-
-class MN_OT_Import_AlphaFold(bpy.types.Operator):
-    bl_idname = "mn.import_alphafold"
-    bl_label = "Fetch"
-    bl_description = "Download specified structure from the AlphaFold databse"
-    bl_options = {"REGISTER", "UNDO"}
-
-    def execute(self, context):
-        scene = context.scene
-        pdb_code = scene.MN_alphafold_code.strip()
-        cache_dir = scene.MN_cache_dir
-        file_format = scene.MN_import_format_alphafold
-
-        if not scene.MN_cache:
-            cache_dir = None
-
-        style = None
-        if scene.MN_import_node_setup:
-            style = scene.MN_import_style
-
-        centre = ""
-        if scene.MN_import_centre:
-            centre = scene.MN_centre_type
-
-        try:
-            mol = fetch(
-                pdb_code=pdb_code,
-                centre=centre,
-                del_solvent=scene.MN_import_del_solvent,
-                style=style,
-                cache_dir=cache_dir,
-                build_assembly=scene.MN_import_build_assembly,
-                format=file_format,
-                database="alphafold",
-                color="plddt",
-            )
-        except FileDownloadPDBError as e:
-            self.report({"ERROR"}, str(e))
-            if file_format == "pdb":
-                self.report(
-                    {"ERROR"},
-                    "There may not be a `.pdb` formatted file available - try a different download format.",
-                )
-            return {"CANCELLED"}
-
-        bpy.context.view_layer.objects.active = mol.object
-        self.report({"INFO"}, message=f"Imported '{pdb_code}' as {mol.object.name}")
-
-        return {"FINISHED"}
-
-
-# the UI for the panel, which will display the operator and the properties
-
-
-def check_online_access_for_ui(layout: bpy.types.UILayout) -> bpy.types.UILayout:
-    """
-    Disable UI without Online Access
-
-    Checks for the online access permissions, and adds a warning and disables following
-    UI elements if it fails the check. Returns the UILayout that will have .enabled flag
-    set to False, disabling all subsequent uses of the layout.
-
-    Args:
-        layout (bpy.types.UILayout): The UILayout element to add the warning and potentially
-        disable.
-
-    Returns:
-        bpy.types.UILayout: The altered UILayout element, for use in downstream UI
-        components.
-    """
-    if not bpy.app.online_access:
-        layout.label(
-            text="Online access disabled. Change in Blender's system preferences.",
-            icon="ERROR",
-        )
-        op = layout.operator("wm.url_open", text="Online Access Docs", icon="URL")
-        op.url = "https://docs.blender.org/manual/en/dev/editors/preferences/system.html#bpy-types-preferencessystem-use-online-access"
-        layout = layout.column()
-        layout.alert = True
-        layout.enabled = False
-
-    return layout
-
-
-def panel_wwpdb(layout, scene):
-    layout.label(text="Download from PDB", icon="IMPORT")
-    layout.separator()
-
-    layout = check_online_access_for_ui(layout)
-
-    row_import = layout.row().split(factor=0.5)
-    row_import.prop(scene, "MN_pdb_code")
-    download = row_import.split(factor=0.3)
-    download.prop(scene, "MN_import_format_download", text="")
-    download.operator("mn.import_wwpdb")
-    layout.separator(factor=0.4)
-
-    row = layout.row().split(factor=0.3)
-    row.prop(scene, "MN_cache")
-    row_cache = row.row()
-    row_cache.prop(scene, "MN_cache_dir")
-    row_cache.enabled = scene.MN_cache
-    layout.separator()
-
-    layout.label(text="Options", icon="MODIFIER")
-    options = layout.column(align=True)
-
-    row = options.row()
-    row.prop(scene, "MN_import_node_setup", text="")
-    col = row.column()
-    col.prop(scene, "MN_import_style")
-    col.enabled = scene.MN_import_node_setup
-
-    row_centre = options.row()
-    row_centre.prop(scene, "MN_import_centre", icon_value=0)
-    col_centre = row_centre.column()
-    col_centre.prop(scene, "MN_centre_type", text="")
-    col_centre.enabled = scene.MN_import_centre
-    options.separator()
-
-    grid = options.grid_flow()
-    grid.prop(scene, "MN_import_build_assembly")
-    grid.prop(scene, "MN_import_del_solvent")
-    grid.prop(scene, "MN_import_del_hydrogen")
-
-
-def panel_alphafold(layout, scene):
-    layout.label(text="Download from the AlphaFold DataBase", icon="IMPORT")
-    layout.separator()
-
-    layout = check_online_access_for_ui(layout)
-
-    row_import = layout.row().split(factor=0.5)
-    row_import.prop(scene, "MN_alphafold_code")
-    download = row_import.split(factor=0.3)
-    download.prop(scene, "MN_import_format_alphafold", text="")
-    download.operator("mn.import_alphafold")
-    layout.separator(factor=0.4)
-
-    row = layout.row().split(factor=0.3)
-    row.prop(scene, "MN_cache")
-    row_cache = row.row()
-    row_cache.prop(scene, "MN_cache_dir")
-    row_cache.enabled = scene.MN_cache
-    layout.separator()
-
-    layout.label(text="Options", icon="MODIFIER")
-    options = layout.column(align=True)
-
-    row = options.row()
-    row.prop(scene, "MN_import_node_setup", text="")
-    col = row.column()
-    col.prop(scene, "MN_import_style")
-    col.enabled = scene.MN_import_node_setup
-
-    row_centre = options.row()
-    row_centre.prop(scene, "MN_import_centre", icon_value=0)
-    col_centre = row_centre.column()
-    col_centre.prop(scene, "MN_centre_type", text="")
-    col_centre.enabled = scene.MN_import_centre
-    options.separator()
-
-    grid = options.grid_flow()
-    grid.prop(scene, "MN_import_build_assembly")
-    grid.prop(scene, "MN_import_del_solvent")
-    # grid.prop(scene, "MN_import_del_hydrogen")
-
-
-# operator that calls the function to import the structure from a local file
-
-
-def panel_local(layout, scene):
-    layout.label(text="Load a Local File", icon="FILE_TICK")
-    layout.separator()
-
-    row_name = layout.row(align=False)
-    row_name.prop(scene, "MN_import_local_name")
-    row_name.operator("mn.import_protein_local")
-
-    row_import = layout.row()
-    row_import.prop(scene, "MN_import_local_path")
-    layout.separator()
-
-    layout.label(text="Options", icon="MODIFIER")
-    options = layout.column(align=True)
-
-    row = options.row()
-    row.prop(scene, "MN_import_node_setup", text="")
-    col = row.column()
-    col.prop(scene, "MN_import_style")
-    col.enabled = scene.MN_import_node_setup
-
-    row_centre = options.row()
-
-    row_centre.prop(scene, "MN_import_centre", icon_value=0)
-    # row_centre.prop()
-    col_centre = row_centre.column()
-    col_centre.prop(scene, "MN_centre_type", text="")
-    col_centre.enabled = scene.MN_import_centre
-    options.separator()
-
-    grid = options.grid_flow()
-    grid.prop(scene, "MN_import_build_assembly")
-    grid.prop(scene, "MN_import_del_solvent", icon_value=0)
-    grid.prop(scene, "MN_import_del_hydrogen", icon_value=0)
-
-
-CLASSES = [
-    MN_OT_Import_AlphaFold,
-    MN_OT_Import_Protein_Local,
-    MN_OT_Import_wwPDB,
-    MN_OT_Import_Molecule,
-    MN_FH_Import_Molecule,
-    MN_OT_Import_Fetch,
-]+from pathlib import Path
+
+import bpy
+from biotite import InvalidFileError
+import os
+import io
+
+from ...download import FileDownloadPDBError, download, CACHE_DIR
+from ...blender import path_resolve
+from ..ensemble.oldcif import OldCIF
+from .molecule import Molecule
+from .pdb import PDB
+from .pdbx import BCIF, CIF
+from .sdf import SDF
+
+
+def parse(filepath) -> Molecule:
+    # TODO: I don't like that we might be dealing with bytes or a filepath here,
+    # I need to work out a nicer way to have it be cleanly one or the other
+
+    if isinstance(filepath, io.BytesIO):
+        suffix = ".bcif"
+    else:
+        filepath = path_resolve(filepath)
+        suffix = Path(filepath).suffix
+
+    parser = {
+        ".pdb": PDB,
+        ".pdbx": CIF,
+        ".cif": CIF,
+        ".bcif": BCIF,
+        ".mol": SDF,
+        ".sdf": SDF,
+    }
+
+    if suffix not in parser:
+        raise ValueError(f"Unable to open local file. Format '{suffix}' not supported.")
+    try:
+        molecule = parser[suffix](filepath)
+    except InvalidFileError:
+        molecule = OldCIF(filepath)
+
+    return molecule
+
+
+def fetch(
+    pdb_code,
+    style="spheres",
+    centre="",
+    del_solvent=True,
+    del_hydrogen=False,
+    cache_dir=None,
+    build_assembly=False,
+    database: str = "rcsb",
+    format="bcif",
+    color="common",
+) -> Molecule:
+    if build_assembly:
+        centre = ""
+
+    file_path = download(
+        code=pdb_code, format=format, cache=cache_dir, database=database
+    )
+
+    mol = parse(file_path)
+
+    obj = mol.create_object(
+        name=pdb_code,
+        centre=centre,
+        style=style,
+        del_solvent=del_solvent,
+        del_hydrogen=del_hydrogen,
+        build_assembly=build_assembly,
+        color=color,
+    )
+
+    obj.mn["pdb_code"] = pdb_code
+    obj.mn["molecule_type"] = format
+
+    return mol
+
+
+def load_local(
+    file_path,
+    name="Name",
+    centre="",
+    del_solvent=True,
+    del_hydrogen=False,
+    style="spheres",
+    build_assembly=False,
+):
+    mol = parse(file_path)
+    mol.create_object(
+        name=name,
+        style=style,
+        build_assembly=build_assembly,
+        centre=centre,
+        del_solvent=del_solvent,
+        del_hydrogen=del_hydrogen,
+    )
+    return mol
+
+
+STYLE_ITEMS = (
+    ("spheres", "Spheres", "Space-filling atoms style."),
+    ("cartoon", "Cartoon", "Secondary structure cartoons"),
+    ("surface", "Surface", "Solvent-accsible surface."),
+    ("ribbon", "Ribbon", "Continuous backbone ribbon."),
+    ("sticks", "Sticks", "Sticks for each bond."),
+    ("ball_and_stick", "Ball and Stick", "Spheres for atoms, sticks for bonds"),
+    ("preset_1", "Preset 1", "A pre-made combination of different styles"),
+    ("preset_2", "Preset 2", "A pre-made combination of different styles"),
+    ("preset_3", "Preset 3", "A pre-made combination of different styles"),
+    ("preset_4", "Preset 4", "A pre-made combination of different styles"),
+)
+
+
+class Import_Molecule:
+    style: bpy.props.EnumProperty(  # type: ignore
+        name="Style",
+        default="spheres",
+        description="Starting style for the structure on import",
+        items=STYLE_ITEMS,
+    )
+    centre: bpy.props.EnumProperty(  # type: ignore
+        name="Centre",
+        description="Centre the structure at the world origin using the given method",
+        default="None",
+        items=(
+            ("None", "None", "No centering is applied", 1),
+            (
+                "mass",
+                "Mass",
+                "Adjust the structure's centre of mass to be at the world origin",
+                2,
+            ),
+            (
+                "centroid",
+                "Centroid",
+                "Adjust the structure's centroid (centre of geometry) to be at the world origin",
+                3,
+            ),
+        ),
+    )
+    del_solvent: bpy.props.BoolProperty(  # type: ignore
+        default=True,
+        name="Delete Solvent",
+        description="Remove solvent atoms from the structure on import",
+    )
+    assembly: bpy.props.BoolProperty(  # type: ignore
+        default=False,
+        name="Build Biological Assembly",
+        description="Build the biological assembly for the structure on import",
+    )
+
+
+class MN_OT_Import_Molecule(Import_Molecule, bpy.types.Operator):
+    """Test importer that creates a text object from a .txt file"""
+
+    bl_idname = "mn.import_molecule"
+    bl_label = "Import a Molecule"
+
+    directory: bpy.props.StringProperty(  # type: ignore
+        subtype="FILE_PATH", options={"SKIP_SAVE", "HIDDEN"}
+    )
+    files: bpy.props.CollectionProperty(  # type: ignore
+        type=bpy.types.OperatorFileListElement, options={"SKIP_SAVE", "HIDDEN"}
+    )
+
+    def execute(self, context):
+        if not self.directory:
+            return {"CANCELLED"}
+
+        for file in self.files:
+            try:
+                mol = parse(os.path.join(self.directory, file.name))
+                mol.create_object(
+                    name=file.name,
+                    centre=self.centre,
+                    style=self.style,
+                    del_solvent=self.del_solvent,
+                    build_assembly=self.assembly,
+                )
+            except Exception as e:
+                print(f"Failed importing {file}: {e}")
+
+        return {"FINISHED"}
+
+    def invoke(self, context, event):
+        if context.area and context.area.type == "VIEW_3D":
+            context.window_manager.invoke_props_dialog(self)
+        else:
+            context.window_manager.fileselect_add(self)
+        return {"RUNNING_MODAL"}
+
+
+class MN_FH_Import_Molecule(bpy.types.FileHandler):
+    bl_idname = "MN_FH_import_molecule"
+    bl_label = "File handler for import molecular data files."
+    bl_import_operator = "mn.import_molecule"
+    bl_file_extensions = ".pdb;.cif;.mmcif;.bcif;.pdbx"
+
+    @classmethod
+    def poll_drop(cls, context):
+        return context.area and context.area.type == "VIEW_3D"
+
+
+DOWNLOAD_FORMATS = (
+    ("bcif", ".bcif", "Binary compressed .cif file, fastest for downloading"),
+    ("cif", ".cif", "The new standard of .cif / .mmcif"),
+    ("pdb", ".pdb", "The classic (and depcrecated) PDB format"),
+)
+
+
+class MN_OT_Import_Fetch(bpy.types.Operator, Import_Molecule):
+    bl_idname = "mn.import_fetch"
+    bl_label = "Download a Molecule"
+    bl_description = "Download a molecule from the wwPDB and import it to the scene"
+
+    code: bpy.props.StringProperty(  # type: ignore
+        default="4ozs",
+        name="PDB Code",
+        description="Code to use for downloading from the wwPDB",
+    )
+    file_format: bpy.props.EnumProperty(  # type: ignore
+        name="Format",
+        description="Format to download as from the PDB",
+        default="bcif",
+        items=DOWNLOAD_FORMATS,
+    )
+
+    def execute(self, context):
+        try:
+            file_path = download(
+                self.code, format=self.format, cache=self.cache, database="rcsb"
+            )
+            mol = parse(file_path)
+            mol.create_object(
+                name=self.code,
+                style=self.style,
+                centre=self.centre,
+                del_solvent=self.del_solvent,
+                build_assembly=self.assembly,
+            )
+        except Exception:
+            return {"CANCELLED"}
+        return {"FINISHED"}
+
+    def invoke(self, context, event):
+        context.window_manager.invoke_props_dialog(self)
+        return {"RUNNING_MODAL"}
+
+
+# Properties that can be set in the scene, to be passed to the operator
+
+
+bpy.types.Scene.MN_pdb_code = bpy.props.StringProperty(
+    name="PDB",
+    description="The 4-character PDB code to download",
+    options={"TEXTEDIT_UPDATE"},
+    maxlen=4,
+)
+bpy.types.Scene.MN_cache_dir = bpy.props.StringProperty(
+    name="",
+    description="Directory to save the downloaded files",
+    options={"TEXTEDIT_UPDATE"},
+    default=CACHE_DIR,
+    subtype="DIR_PATH",
+)
+bpy.types.Scene.MN_cache = bpy.props.BoolProperty(
+    name="Cache Downloads",
+    description="Save the downloaded file in the given directory",
+    default=True,
+)
+bpy.types.Scene.MN_import_del_hydrogen = bpy.props.BoolProperty(
+    name="Remove Hydrogens",
+    description="Remove the hydrogens from a structure on import",
+    default=False,
+)
+bpy.types.Scene.MN_import_format_download = bpy.props.EnumProperty(
+    name="Format",
+    description="Format to download as from the PDB",
+    items=(
+        ("bcif", ".bcif", "Binary compressed .cif file, fastest for downloading"),
+        ("cif", ".cif", "The new standard of .cif / .mmcif"),
+        ("pdb", ".pdb", "The classic (and depcrecated) PDB format"),
+    ),
+)
+bpy.types.Scene.MN_import_local_path = bpy.props.StringProperty(
+    name="File",
+    description="File path of the structure to open",
+    options={"TEXTEDIT_UPDATE"},
+    subtype="FILE_PATH",
+    maxlen=0,
+)
+bpy.types.Scene.MN_import_local_name = bpy.props.StringProperty(
+    name="Name",
+    description="Name of the molecule on import",
+    options={"TEXTEDIT_UPDATE"},
+    default="NewMolecule",
+    maxlen=0,
+)
+
+bpy.types.Scene.MN_alphafold_code = bpy.props.StringProperty(
+    name="UniProt ID",
+    description="The UniProt ID to use for downloading from the AlphaFold databse",
+    options={"TEXTEDIT_UPDATE"},
+)
+
+bpy.types.Scene.MN_import_format_alphafold = bpy.props.EnumProperty(
+    name="Format",
+    description="Format to download as from the PDB",
+    items=(
+        # ("bcif", ".bcif", "Binary compressed .cif file, fastest for downloading"),
+        ("cif", ".cif", "The new standard of .cif / .mmcif"),
+        ("pdb", ".pdb", "The classic (and depcrecated) PDB format"),
+    ),
+)
+
+
+# operator that is called by the 'button' press which calls the fetch function
+
+
+class MN_OT_Import_wwPDB(bpy.types.Operator):
+    bl_idname = "mn.import_wwpdb"
+    bl_label = "Fetch"
+    bl_description = "Download and open a structure from the Protein Data Bank"
+    bl_options = {"REGISTER", "UNDO"}
+
+    def execute(self, context):
+        scene = context.scene
+        pdb_code = scene.MN_pdb_code
+        cache_dir = scene.MN_cache_dir
+        file_format = scene.MN_import_format_download
+
+        if not scene.MN_cache:
+            cache_dir = None
+
+        style = None
+        if scene.MN_import_node_setup:
+            style = scene.MN_import_style
+
+        centre = ""
+        if scene.MN_import_centre:
+            centre = scene.MN_centre_type
+
+        try:
+            mol = fetch(
+                pdb_code=pdb_code,
+                centre=centre,
+                del_solvent=scene.MN_import_del_solvent,
+                del_hydrogen=scene.MN_import_del_hydrogen,
+                style=style,
+                cache_dir=cache_dir,
+                build_assembly=scene.MN_import_build_assembly,
+                format=file_format,
+            )
+        except FileDownloadPDBError as e:
+            self.report({"ERROR"}, str(e))
+            if file_format == "pdb":
+                self.report(
+                    {"ERROR"},
+                    "There may not be a `.pdb` formatted file available - try a different download format.",
+                )
+            return {"CANCELLED"}
+
+        bpy.context.view_layer.objects.active = mol.object
+        self.report({"INFO"}, message=f"Imported '{pdb_code}' as {mol.object.name}")
+
+        return {"FINISHED"}
+
+
+class MN_OT_Import_Protein_Local(bpy.types.Operator):
+    bl_idname = "mn.import_protein_local"
+    bl_label = "Load"
+    bl_description = "Open a local structure file"
+    bl_options = {"REGISTER", "UNDO"}
+
+    def execute(self, context):
+        scene = context.scene
+        file_path = scene.MN_import_local_path
+
+        style = scene.MN_import_style
+        if not scene.MN_import_node_setup:
+            style = None
+
+        centre = ""
+        if scene.MN_import_centre:
+            centre = scene.MN_centre_type
+
+        mol = load_local(
+            file_path=file_path,
+            name=scene.MN_import_local_name,
+            centre=centre,
+            del_solvent=scene.MN_import_del_solvent,
+            del_hydrogen=scene.MN_import_del_hydrogen,
+            style=style,
+            build_assembly=scene.MN_import_build_assembly,
+        )
+
+        # return the good news!
+        bpy.context.view_layer.objects.active = mol.object
+        self.report({"INFO"}, message=f"Imported '{file_path}' as {mol.name}")
+        return {"FINISHED"}
+
+    def invoke(self, context, event):
+        return self.execute(context)
+
+
+class MN_OT_Import_AlphaFold(bpy.types.Operator):
+    bl_idname = "mn.import_alphafold"
+    bl_label = "Fetch"
+    bl_description = "Download specified structure from the AlphaFold databse"
+    bl_options = {"REGISTER", "UNDO"}
+
+    def execute(self, context):
+        scene = context.scene
+        pdb_code = scene.MN_alphafold_code.strip()
+        cache_dir = scene.MN_cache_dir
+        file_format = scene.MN_import_format_alphafold
+
+        if not scene.MN_cache:
+            cache_dir = None
+
+        style = None
+        if scene.MN_import_node_setup:
+            style = scene.MN_import_style
+
+        centre = ""
+        if scene.MN_import_centre:
+            centre = scene.MN_centre_type
+
+        try:
+            mol = fetch(
+                pdb_code=pdb_code,
+                centre=centre,
+                del_solvent=scene.MN_import_del_solvent,
+                style=style,
+                cache_dir=cache_dir,
+                build_assembly=scene.MN_import_build_assembly,
+                format=file_format,
+                database="alphafold",
+                color="plddt",
+            )
+        except FileDownloadPDBError as e:
+            self.report({"ERROR"}, str(e))
+            if file_format == "pdb":
+                self.report(
+                    {"ERROR"},
+                    "There may not be a `.pdb` formatted file available - try a different download format.",
+                )
+            return {"CANCELLED"}
+
+        bpy.context.view_layer.objects.active = mol.object
+        self.report({"INFO"}, message=f"Imported '{pdb_code}' as {mol.object.name}")
+
+        return {"FINISHED"}
+
+
+# the UI for the panel, which will display the operator and the properties
+
+
+def check_online_access_for_ui(layout: bpy.types.UILayout) -> bpy.types.UILayout:
+    """
+    Disable UI without Online Access
+
+    Checks for the online access permissions, and adds a warning and disables following
+    UI elements if it fails the check. Returns the UILayout that will have .enabled flag
+    set to False, disabling all subsequent uses of the layout.
+
+    Args:
+        layout (bpy.types.UILayout): The UILayout element to add the warning and potentially
+        disable.
+
+    Returns:
+        bpy.types.UILayout: The altered UILayout element, for use in downstream UI
+        components.
+    """
+    if not bpy.app.online_access:
+        layout.label(
+            text="Online access disabled. Change in Blender's system preferences.",
+            icon="ERROR",
+        )
+        op = layout.operator("wm.url_open", text="Online Access Docs", icon="URL")
+        op.url = "https://docs.blender.org/manual/en/dev/editors/preferences/system.html#bpy-types-preferencessystem-use-online-access"
+        layout = layout.column()
+        layout.alert = True
+        layout.enabled = False
+
+    return layout
+
+
+def panel_wwpdb(layout, scene):
+    layout.label(text="Download from PDB", icon="IMPORT")
+    layout.separator()
+
+    layout = check_online_access_for_ui(layout)
+
+    row_import = layout.row().split(factor=0.5)
+    row_import.prop(scene, "MN_pdb_code")
+    download = row_import.split(factor=0.3)
+    download.prop(scene, "MN_import_format_download", text="")
+    download.operator("mn.import_wwpdb")
+    layout.separator(factor=0.4)
+
+    row = layout.row().split(factor=0.3)
+    row.prop(scene, "MN_cache")
+    row_cache = row.row()
+    row_cache.prop(scene, "MN_cache_dir")
+    row_cache.enabled = scene.MN_cache
+    layout.separator()
+
+    layout.label(text="Options", icon="MODIFIER")
+    options = layout.column(align=True)
+
+    row = options.row()
+    row.prop(scene, "MN_import_node_setup", text="")
+    col = row.column()
+    col.prop(scene, "MN_import_style")
+    col.enabled = scene.MN_import_node_setup
+
+    row_centre = options.row()
+    row_centre.prop(scene, "MN_import_centre", icon_value=0)
+    col_centre = row_centre.column()
+    col_centre.prop(scene, "MN_centre_type", text="")
+    col_centre.enabled = scene.MN_import_centre
+    options.separator()
+
+    grid = options.grid_flow()
+    grid.prop(scene, "MN_import_build_assembly")
+    grid.prop(scene, "MN_import_del_solvent")
+    grid.prop(scene, "MN_import_del_hydrogen")
+
+
+def panel_alphafold(layout, scene):
+    layout.label(text="Download from the AlphaFold DataBase", icon="IMPORT")
+    layout.separator()
+
+    layout = check_online_access_for_ui(layout)
+
+    row_import = layout.row().split(factor=0.5)
+    row_import.prop(scene, "MN_alphafold_code")
+    download = row_import.split(factor=0.3)
+    download.prop(scene, "MN_import_format_alphafold", text="")
+    download.operator("mn.import_alphafold")
+    layout.separator(factor=0.4)
+
+    row = layout.row().split(factor=0.3)
+    row.prop(scene, "MN_cache")
+    row_cache = row.row()
+    row_cache.prop(scene, "MN_cache_dir")
+    row_cache.enabled = scene.MN_cache
+    layout.separator()
+
+    layout.label(text="Options", icon="MODIFIER")
+    options = layout.column(align=True)
+
+    row = options.row()
+    row.prop(scene, "MN_import_node_setup", text="")
+    col = row.column()
+    col.prop(scene, "MN_import_style")
+    col.enabled = scene.MN_import_node_setup
+
+    row_centre = options.row()
+    row_centre.prop(scene, "MN_import_centre", icon_value=0)
+    col_centre = row_centre.column()
+    col_centre.prop(scene, "MN_centre_type", text="")
+    col_centre.enabled = scene.MN_import_centre
+    options.separator()
+
+    grid = options.grid_flow()
+    grid.prop(scene, "MN_import_build_assembly")
+    grid.prop(scene, "MN_import_del_solvent")
+    # grid.prop(scene, "MN_import_del_hydrogen")
+
+
+# operator that calls the function to import the structure from a local file
+
+
+def panel_local(layout, scene):
+    layout.label(text="Load a Local File", icon="FILE_TICK")
+    layout.separator()
+
+    row_name = layout.row(align=False)
+    row_name.prop(scene, "MN_import_local_name")
+    row_name.operator("mn.import_protein_local")
+
+    row_import = layout.row()
+    row_import.prop(scene, "MN_import_local_path")
+    layout.separator()
+
+    layout.label(text="Options", icon="MODIFIER")
+    options = layout.column(align=True)
+
+    row = options.row()
+    row.prop(scene, "MN_import_node_setup", text="")
+    col = row.column()
+    col.prop(scene, "MN_import_style")
+    col.enabled = scene.MN_import_node_setup
+
+    row_centre = options.row()
+
+    row_centre.prop(scene, "MN_import_centre", icon_value=0)
+    # row_centre.prop()
+    col_centre = row_centre.column()
+    col_centre.prop(scene, "MN_centre_type", text="")
+    col_centre.enabled = scene.MN_import_centre
+    options.separator()
+
+    grid = options.grid_flow()
+    grid.prop(scene, "MN_import_build_assembly")
+    grid.prop(scene, "MN_import_del_solvent", icon_value=0)
+    grid.prop(scene, "MN_import_del_hydrogen", icon_value=0)
+
+
+CLASSES = [
+    MN_OT_Import_AlphaFold,
+    MN_OT_Import_Protein_Local,
+    MN_OT_Import_wwPDB,
+    MN_OT_Import_Molecule,
+    MN_FH_Import_Molecule,
+    MN_OT_Import_Fetch,
+]
import io
from abc import ABCMeta
from pathlib import Path

import biotite.structure as struc
import bpy
import databpy
import numpy as np
from biotite import InvalidFileError
from biotite.structure import AtomArray, AtomArrayStack
from databpy import AttributeDomains, AttributeTypes

from ... import blender as bl
<<<<<<< HEAD
from ...blender.material import MaterialTreeInterface
from ... import color, utils
from databpy import Domains, AttributeTypes
import databpy
from ..base import MolecularEntity, EntityType
from .api.selection import StructureSelector
=======
from ... import download, utils
from ..base import EntityType, MolecularEntity
from ..utilities import create_object
from . import pdb, pdbx, sdf
from .reader import ReaderBase
>>>>>>> 161c7f97


class Molecule(MolecularEntity, StructureSelector, metaclass=ABCMeta):
    """
    Primary Molecular Nodes class that coordinates the conversion of structural bioinformatic data
    into raw Blender data.  Most notable the conversion of atoms and bonds into a collection
    of vertices and lines.

    It associates the atomic data (the array) with the created 3D model inside of Blender
    (the object). If multiple conformations are imported, then a `frames` collection
    is also instantiated.

    The `named_attribute()` and `store_named_attribute()` methods access and set attributes on
    `object` that is in the Blender scene.

    Attributes
    ----------
    file_path : str
        The file path to the file which stores the atomic coordinates.
    object : bpy.types.Object
        The Blender object representing the molecule.
    frames : bpy.types.Collection
        The Blender collection which holds the objects making up the frames to animate.
    array: AtomArray | AtomArrayStack:
        The numpy array which stores the atomic coordinates and associated attributes.
    """

    def __init__(
        self,
        array: AtomArray | AtomArrayStack,
        reader: ReaderBase | None = None,
    ):
        """
        Initialize the Molecule object.

        Parameters
        ----------
        file_path : Union[str, Path, io.BytesIO]
            The file path to the file which stores the atomic coordinates.
        """
        self._frames_collection: str | None = None
        self._code: str | None = None
        self._entity_type = EntityType.MOLECULE
<<<<<<< HEAD
        self.mask = None # use for selections
=======
        self._reader: ReaderBase | None = reader
        super().__init__()
        self.array = array
        # self.object: bpy.types.Object | None = None
>>>>>>> 161c7f97

    def create_object(self, name: str = "NewObject"):
        """
        Create a 3D model of the molecule, with one vertex for each atom.
        """
        self.object = create_object(
            array=self.array,
            name=name,
            collection=bl.coll.mn(),
        )
        if self._reader is not None:
            self._store_object_custom_properties(self.object, self._reader)
        self._setup_frames_collection()

    @classmethod
    def load(cls, file_path: str | Path, name: str | None = None):
        reader = cls._read(file_path)
        if not name:
            name = Path(file_path).stem
        mol = cls(reader.array, reader=reader)

        # currently filtering out solvent, will make optional in another PR
        if isinstance(mol.array, AtomArrayStack):
            mol.array = mol.array[:, ~struc.filter_solvent(mol.array)]
        else:
            mol.array = mol.array[~struc.filter_solvent(mol.array)]

        mol.create_object(name=name)
        mol._reader = reader

        try:
            mol._assemblies = reader._assemblies()
        except InvalidFileError:
            mol._assemblies = ""

        return mol

    @property
    def code(self) -> str | None:
        """
        Get the code for the molecule.
        """
        return self._code

    @staticmethod
    def _read(
        file_path: str | Path | io.BytesIO,
        # del_solvent: bool = False,
        # del_hydrogen: bool = False,
    ) -> ReaderBase:
        """
        Initially open the file, ready to extract the required data.

        Parameters
        ----------
        file_path : Union[Path, io.BytesIO]
            The file path to the file which stores the atomic coordinates.
        """
        if isinstance(file_path, io.BytesIO):
            reader = pdbx.PDBXReader(file_path)
        else:
            if isinstance(file_path, str):
                file_path = Path(file_path)

            match file_path.suffix:
                case ".cif":
                    reader = pdbx.PDBXReader(file_path)
                case ".bcif":
                    reader = pdbx.PDBXReader(file_path)
                case ".pdb":
                    reader = pdb.PDBReader(file_path)
                case ".sdf":
                    reader = sdf.SDFReader(file_path)
                case ".mol":
                    reader = sdf.SDFReader(file_path)
                case _:
                    raise InvalidFileError("The file format is not supported.")

        return reader

    @classmethod
    def fetch(
        cls,
        code: str,
        format=".bcif",
        centre: str | None = None,
        cache: Path | str | None = download.CACHE_DIR,
        database: str = "rcsb",
    ):
        """
        Fetch a molecule from the RCSB database.

        Parameters
        ----------
        code : str
            The PDB ID code of the molecule to fetch.
        format : str, optional
            The file format to download. Default is ".bcif".
        cache : str, optional
            Path to cache directory. If None, no caching is performed.
        database : str, optional
            The database to fetch from. Default is "rcsb".

        Returns
        -------
        Molecule
            A new Molecule instance created from the downloaded data.
        """
        file_path = download.download(
            code=code, format=format, cache=cache, database=database
        )
        mol = cls.load(file_path, name=code)
        mol.object.mn["entity_type"] = "molecule"
        mol._code = code

        return mol

    def centre_molecule(self, method: str | None = "centroid"):
        """
        Offset positions to centre the atoms and vertices over either the geometric centroid
        or the centre of mass.
        """
        if method is None or method == "":
            return self

        adjustment = self.centroid(weight=method)
        self.position -= adjustment
        self.array.coord -= adjustment
        return self

    def centroid(self, weight: str | np.ndarray | None = None) -> np.ndarray:
        if weight == "centroid" or weight == "":
            return super().centroid()

        return super().centroid(weight)

    @property
    def tree(self) -> bpy.types.GeometryNodeTree:
        return self.object.modifiers["MolecularNodes"].node_group

    @property
    def frames(self) -> bpy.types.Collection | None:
        """
        Get the collection of frames for the molecule.

        Returns
        -------
        bpy.types.Collection
            The collection of frames for the molecule.
        """
        if self._frames_collection is None:
            return None

        return bpy.data.collections[self._frames_collection]

    @frames.setter
    def frames(self, value: bpy.types.Collection):
        """
        Set the collection of frames for the molecule.

        Parameters
        ----------
        value : bpy.types.Collection
            The collection of frames for the molecule.
        """
        if value is None:
            self._frames_collection = None
            return
        if not isinstance(value, bpy.types.Collection):
            raise TypeError("The frames must be a bpy.types.Collection.")

        self._frames_collection = value.name

    @property
    def n_models(self):
        """
        Get the number of models in the molecule.

        Returns
        -------
        int
            The number of models in the molecule.
        """
        if isinstance(self.array, struc.AtomArray):
            return 1
        else:
            return self.array.shape[0]

    def add_style(
        self,
        style: str | None = "spheres",
<<<<<<< HEAD
        # selection: np.ndarray | None = None,
        build_assembly=False,
        centre: str | None = "",
        del_solvent: bool = True,
        del_hydrogen: bool = False,
        collection=None,
        verbose: bool = False,
        color: Optional[str] = "common",
    ) -> bpy.types.Object:
=======
        color: str | None = "common",
        assembly: bool = False,
    ):
>>>>>>> 161c7f97
        """
        Add a style to the molecule.
        """
<<<<<<< HEAD
        is_stack = isinstance(self.array, struc.AtomArrayStack)

        if isinstance(self.mask, np.ndarray):
            if is_stack:
                array = self.array[0][self.mask]
            else:
                array = self.array[self.mask]
        else:
            array = self.array

        # remove the solvent from the structure if requested
        if del_solvent:
            mask = np.invert(struc.filter_solvent(array))
            if is_stack:
                # array = array[:, mask]
                array = array[mask]

            else:
                array = array[mask]

        if del_hydrogen:
            mask = array.element != "H"
            if is_stack:
                array = array[:, mask]
            else:
                array = array[mask]

        obj, frames = _create_object(
            array=array,
            name=name,
            centre=centre if centre and not build_assembly else "",
            collection=collection,
            verbose=verbose,
=======
        bl.nodes.create_starting_node_tree(
            object=self.object, coll_frames=self.frames, style=style, color=color
>>>>>>> 161c7f97
        )

        if assembly:
            bl.nodes.assembly_initialise(self.object)
            bl.nodes.assembly_insert(self.object)

        return self

    def _setup_frames_collection(self):
        if self.n_models > 1:
            self.frames = bl.coll.frames(self.name)
            for i, array in enumerate(self.array):
                databpy.create_object(
                    vertices=array.coord * self._world_scale,  # type: ignore
                    name="{}_frame_{}".format(self.name, str(i)),
                    collection=self.frames,
                )

    @staticmethod
    def _store_object_custom_properties(obj, reader: ReaderBase):
        obj["entity_ids"] = reader.entity_ids()
        obj["chain_ids"] = reader.chain_ids()
        obj.mn.biological_assemblies = reader.assemblies(as_json_string=True)

    def assemblies(self, as_array=False):
        """
        Get the biological assemblies of the molecule.

        Parameters
        ----------
        as_array : bool, optional
            Whether to return the assemblies as an array of quaternions. Default is False.

        Returns
        -------
        dict or None
            The biological assemblies of the molecule, as a dictionary of
            transformation matrices, or None if no assemblies are available.
        """
        try:
            assemblies_info = self._reader._assemblies()
        except InvalidFileError:
            return None

        if isinstance(assemblies_info, dict) and as_array:
            return utils.array_quaternions_from_dict(assemblies_info)

        return assemblies_info

    def __repr__(self) -> str:
        """
        Get the string representation of the Molecule object.

        Returns
        -------
        str
            The string representation of the Molecule object.
        """
        return f"<Molecule object: {self.name}>"<|MERGE_RESOLUTION|>--- conflicted
+++ resolved
@@ -8,26 +8,17 @@
 import numpy as np
 from biotite import InvalidFileError
 from biotite.structure import AtomArray, AtomArrayStack
-from databpy import AttributeDomains, AttributeTypes
+from .api.selection import Selector
 
 from ... import blender as bl
-<<<<<<< HEAD
-from ...blender.material import MaterialTreeInterface
-from ... import color, utils
-from databpy import Domains, AttributeTypes
-import databpy
-from ..base import MolecularEntity, EntityType
-from .api.selection import StructureSelector
-=======
 from ... import download, utils
 from ..base import EntityType, MolecularEntity
 from ..utilities import create_object
 from . import pdb, pdbx, sdf
 from .reader import ReaderBase
->>>>>>> 161c7f97
-
-
-class Molecule(MolecularEntity, StructureSelector, metaclass=ABCMeta):
+
+
+class Molecule(MolecularEntity, metaclass=ABCMeta):
     """
     Primary Molecular Nodes class that coordinates the conversion of structural bioinformatic data
     into raw Blender data.  Most notable the conversion of atoms and bonds into a collection
@@ -68,14 +59,10 @@
         self._frames_collection: str | None = None
         self._code: str | None = None
         self._entity_type = EntityType.MOLECULE
-<<<<<<< HEAD
-        self.mask = None # use for selections
-=======
         self._reader: ReaderBase | None = reader
         super().__init__()
         self.array = array
-        # self.object: bpy.types.Object | None = None
->>>>>>> 161c7f97
+        self.selector = StructureSelector(self)
 
     def create_object(self, name: str = "NewObject"):
         """
@@ -267,62 +254,14 @@
     def add_style(
         self,
         style: str | None = "spheres",
-<<<<<<< HEAD
-        # selection: np.ndarray | None = None,
-        build_assembly=False,
-        centre: str | None = "",
-        del_solvent: bool = True,
-        del_hydrogen: bool = False,
-        collection=None,
-        verbose: bool = False,
-        color: Optional[str] = "common",
-    ) -> bpy.types.Object:
-=======
         color: str | None = "common",
         assembly: bool = False,
     ):
->>>>>>> 161c7f97
         """
         Add a style to the molecule.
         """
-<<<<<<< HEAD
-        is_stack = isinstance(self.array, struc.AtomArrayStack)
-
-        if isinstance(self.mask, np.ndarray):
-            if is_stack:
-                array = self.array[0][self.mask]
-            else:
-                array = self.array[self.mask]
-        else:
-            array = self.array
-
-        # remove the solvent from the structure if requested
-        if del_solvent:
-            mask = np.invert(struc.filter_solvent(array))
-            if is_stack:
-                # array = array[:, mask]
-                array = array[mask]
-
-            else:
-                array = array[mask]
-
-        if del_hydrogen:
-            mask = array.element != "H"
-            if is_stack:
-                array = array[:, mask]
-            else:
-                array = array[mask]
-
-        obj, frames = _create_object(
-            array=array,
-            name=name,
-            centre=centre if centre and not build_assembly else "",
-            collection=collection,
-            verbose=verbose,
-=======
         bl.nodes.create_starting_node_tree(
             object=self.object, coll_frames=self.frames, style=style, color=color
->>>>>>> 161c7f97
         )
 
         if assembly:
@@ -381,4 +320,23 @@
         str
             The string representation of the Molecule object.
         """
-        return f"<Molecule object: {self.name}>"+        return f"<Molecule object: {self.name}>"
+
+
+class StructureSelector(Selector):
+    def __init__(self, mol: Molecule):
+        super().__init__()
+        self.mol = mol
+
+    def store_named_attribute(self, name: str):
+        """
+        Store the current selection as a named attribute.
+        """
+        if self.mask is None or len(self.pending_selections) > 0:
+            self.evaluate_on_array(self.mol.array)
+
+        if self.mask is None:
+            raise ValueError("No selection made.")
+
+        self.mol.store_named_attribute(self.mask, name)
+        return None
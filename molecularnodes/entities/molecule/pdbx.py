--- conflicted
+++ resolved
@@ -1,444 +1,441 @@
-import itertools
-import warnings
-
-import biotite.structure as struc
-import biotite.structure.io.pdbx as pdbx
-import numpy as np
-
-from .molecule import Molecule
-
-
-class PDBX(Molecule):
-    def __init__(self, file_path):
-        super().__init__(file_path=file_path)
-        # self.file = self._read(file_path)
-
-    @property
-    def entity_ids(self):
-        return self.file.block.get("entity").get("pdbx_description").as_array().tolist()
-
-    def _get_entity_id(self, array, file):
-        chain_ids = file.block["entity_poly"]["pdbx_strand_id"].as_array(str)
-<<<<<<< HEAD
-=======
-
->>>>>>> b0db34fe
-        # the chain_ids are an array of individual items np.array(['A,B', 'C', 'D,E,F'])
-        # which need to be categorised as [1, 1, 2, 3, 3, 3] for their belonging to individual
-        # entities
-
-        chains = []
-        idx = []
-        for i, chain_str in enumerate(chain_ids):
-            for chain in chain_str.split(","):
-                chains.append(chain)
-                idx.append(i)
-
-        entity_lookup = dict(zip(chains, idx))
-        chain_id_int = np.array(
-            [entity_lookup.get(chain, -1) for chain in array.chain_id], int
-        )
-        return chain_id_int
-
-    def get_structure(
-        self, extra_fields=["b_factor", "occupancy", "atom_id"], bonds=True
-    ):
-        array = pdbx.get_structure(self.file, extra_fields=extra_fields)
-        try:
-            array.set_annotation(
-                "sec_struct", self._get_secondary_structure(array=array, file=self.file)
-            )
-        except KeyError:
-            warnings.warn("No secondary structure information.")
-        try:
-            array.set_annotation("entity_id", self._get_entity_id(array, self.file))
-        except KeyError:
-            warnings.warn("No entity ID information")
-
-        if not array.bonds and bonds:
-            array.bonds = struc.bonds.connect_via_residue_names(
-                array, inter_residue=True
-            )
-
-        return array
-
-    def _assemblies(self):
-        return CIFAssemblyParser(self.file).get_assemblies()
-
-        # # in the cif / BCIF file 3x4 transformation matrices are stored in individual
-        # # columns, this extracts them and returns them with additional row for scaling,
-        # # meaning an (n, 4, 4) array is returned, where n is the number of transformations
-        # # and each is a 4x4 transformaiton matrix
-        # cat_matrix = self.file.block['pdbx_struct_oper_list']
-        # matrices = self._extract_matrices(cat_matrix)
-
-        # # sometimes there will be missing opers / matrices. For example in the
-        # # 'square.bcif' file, the matrix IDs go all the way up to 18024, but only
-        # # 18023 matrices are defined. That is becuase matrix 12 is never referenced, so
-        # # isn't included in teh file. To get around this we have to just get the specific
-        # # IDs that are defined for the matrices and use that to lookup the correct index
-        # # in the matrices array.
-        # mat_ids = cat_matrix.get('id').as_array(int)
-        # mat_lookup = dict(zip(mat_ids, range(len(mat_ids))))
-
-        # category = self.file.block['pdbx_struct_assembly_gen']
-        # ids = category['assembly_id'].as_array(int)
-        # opers = category['oper_expression'].as_array(str)
-        # asyms = category['asym_id_list'].as_array()
-
-        # # constructs a dictionary of
-        # # {
-        # #   '1': ((['A', 'B', C'], [4x4 matrix]), (['A', 'B'], [4x4 matrix])),
-        # #   '2': ((['A', 'B', C'], [4x4 matrix]))
-        # # }
-        # # where each entry in the dictionary is a biological assembly, and each dictionary
-        # # value contains a list of tranasformations which need to be applied. Each entry in
-        # # the list of transformations is
-        # # ([chains to be affected], [4x4 transformation matrix])
-        # assembly_dic = {}
-        # for idx, oper, asym in zip(ids, opers, asyms):
-        #     trans = list()
-        #     asym = asym.split(',')
-        #     for op in _parse_opers(oper):
-        #         i = int(op)
-        #         trans.append((asym, matrices[mat_lookup[i]].tolist()))
-        #     assembly_dic[str(idx)] = trans
-
-        # return assembly_dic
-
-    def _extract_matrices(self, category):
-        matrix_columns = [
-            "matrix[1][1]",
-            "matrix[1][2]",
-            "matrix[1][3]",
-            "vector[1]",
-            "matrix[2][1]",
-            "matrix[2][2]",
-            "matrix[2][3]",
-            "vector[2]",
-            "matrix[3][1]",
-            "matrix[3][2]",
-            "matrix[3][3]",
-            "vector[3]",
-        ]
-
-        columns = [category[name].as_array().astype(float) for name in matrix_columns]
-        matrices = np.empty((len(columns[0]), 4, 4), float)
-
-        col_mask = np.tile((0, 1, 2, 3), 3)
-        row_mask = np.repeat((0, 1, 2), 4)
-        for column, coli, rowi in zip(columns, col_mask, row_mask):
-            matrices[:, rowi, coli] = column
-
-        return matrices
-
-    def _get_secondary_structure(self, file, array):
-        """
-        Get secondary structure information for the array from the file.
-
-        Parameters
-        ----------
-        array : numpy array
-            The array for which secondary structure information is to be retrieved.
-        file : object
-            The file object containing the secondary structure information.
-
-        Returns
-        -------
-        numpy array
-            A numpy array of secondary structure information, where each element is either 0, 1, 2, or 3.
-            - 0: Not a peptide
-            - 1: Alpha helix
-            - 2: Beta sheet
-            - 3: Loop
-
-        Raises
-        ------
-        KeyError
-            If the 'struct_conf' category is not found in the file.
-        """
-
-        # get the annotations for the struc_conf cetegory. Provides start and end
-        # residues for the annotations. For most files this will only contain the
-        # alpha helices, but will sometimes contain also other secondary structure
-        # information such as in AlphaFold predictions
-
-        conf = file.block.get("struct_conf")
-        if conf:
-            starts = conf["beg_auth_seq_id"].as_array().astype(int)
-            ends = conf["end_auth_seq_id"].as_array().astype(int)
-            chains = conf["end_auth_asym_id"].as_array().astype(str)
-            id_label = conf["id"].as_array().astype(str)
-        else:
-            starts = np.empty(0, dtype=int)
-            ends = np.empty(0, dtype=int)
-            chains = np.empty(0, dtype=str)
-            id_label = np.empty(0, dtype=int)
-
-        # most files will have a separate category for the beta sheets
-        # this can just be appended to the other start / end / id and be processed
-        # as normalquit
-        sheet = file.block.get("struct_sheet_range")
-        if sheet:
-            starts = np.append(starts, sheet["beg_auth_seq_id"].as_array().astype(int))
-            ends = np.append(ends, sheet["end_auth_seq_id"].as_array().astype(int))
-            chains = np.append(chains, sheet["end_auth_asym_id"].as_array().astype(str))
-            id_label = np.append(id_label, np.repeat("STRN", len(sheet["id"])))
-
-        if not conf and not sheet:
-            raise KeyError
-
-        # convert the string labels to integer representations of the SS
-        # AH: 1, BS: 2, LOOP: 3
-
-        id_int = np.array([_ss_label_to_int(label) for label in id_label], int)
-
-        # create a lookup dictionary that enables lookup of secondary structure
-        # based on the chain_id and res_id values
-
-        lookup = dict()
-        for chain in np.unique(chains):
-            arrays = []
-            mask = chain == chains
-            start_sub = starts[mask]
-            end_sub = ends[mask]
-            id_sub = id_int[mask]
-
-            for start, end, id in zip(start_sub, end_sub, id_sub):
-                idx = np.arange(start, end + 1, dtype=int)
-                arr = np.zeros((len(idx), 2), dtype=int)
-                arr[:, 0] = idx
-                arr[:, 1] = 3
-                arr[:, 1] = id
-                arrays.append(arr)
-
-            lookup[chain] = dict(np.vstack(arrays).tolist())
-
-        # use the lookup dictionary to get the SS annotation based on the chain_id and res_id
-        secondary_structure = np.zeros(len(array.chain_id), int)
-        for i, (chain, res) in enumerate(zip(array.chain_id, array.res_id)):
-            try:
-                secondary_structure[i] = lookup[chain].get(res, 3)
-            except KeyError:
-                secondary_structure[i] = 0
-
-        # assign SS to 0 where not peptide
-        secondary_structure[~struc.filter_amino_acids(array)] = 0
-        return secondary_structure
-
-
-def _parse_opers(oper):
-    # we want the example '1,3,(5-8)' to expand to (1, 3, 5, 6, 7, 8).
-    op_ids = list()
-
-    for group in oper.strip(")").split("("):
-        if "," in group:
-            for i in group.split(","):
-                op_ids.append()
-
-    for group in oper.split(","):
-        if "-" not in group:
-            op_ids.append(str(group))
-            continue
-
-        start, stop = [int(x) for x in group.strip("()").split("-")]
-        for i in range(start, stop + 1):
-            op_ids.append(str(i))
-
-    return op_ids
-
-
-def _ss_label_to_int(label):
-    if "HELX" in label:
-        return 1
-    elif "STRN" in label:
-        return 2
-    else:
-        return 3
-
-
-class CIF(PDBX):
-    def __init__(self, file_path):
-        super().__init__(file_path)
-        # self.file_path = file_path
-        # self.file = self.read(file_path)
-        self.array = self.get_structure()
-
-    def _read(self, file_path):
-        return pdbx.CIFFile.read(file_path)
-
-
-class BCIF(PDBX):
-    def __init__(self, file_path):
-        super().__init__(file_path)
-        # self.file_path = file_path
-        # self.file = self.read(file_path)
-        self.array = self.get_structure()
-
-    def _read(self, file_path):
-        return pdbx.BinaryCIFFile.read(file_path)
-
-
-class CIFAssemblyParser:
-    # Implementation adapted from ``biotite.structure.io.pdbx.convert``
-
-    def __init__(self, file_cif):
-        self._file = file_cif
-
-    def list_assemblies(self):
-        return list(pdbx.list_assemblies(self._file).keys())
-
-    def get_transformations(self, assembly_id):
-        assembly_gen_category = self._file.block["pdbx_struct_assembly_gen"]
-
-        struct_oper_category = self._file.block["pdbx_struct_oper_list"]
-
-        if assembly_id not in assembly_gen_category["assembly_id"].as_array(str):
-            raise KeyError(f"File has no Assembly ID '{assembly_id}'")
-
-        # Extract all possible transformations indexed by operation ID
-        # transformation_dict = _get_transformations(struct_oper_category)
-        transformation_dict = _extract_matrices(struct_oper_category)
-
-        # Get necessary transformations and the affected chain IDs
-        # NOTE: The chains given here refer to the `label_asym_id` field
-        # of the `atom_site` category
-        # However, by default `PDBxFile` uses the `auth_asym_id` as
-        # chain ID
-        matrices = []
-        for id, op_expr, asym_id_expr in zip(
-            assembly_gen_category["assembly_id"].as_array(str),
-            assembly_gen_category["oper_expression"].as_array(str),
-            assembly_gen_category["asym_id_list"].as_array(str),
-        ):
-            # Find the operation expressions for given assembly ID
-            # We already asserted that the ID is actually present
-            if id == assembly_id:
-                operations = _parse_operation_expression(op_expr)
-                affected_chain_ids = asym_id_expr.split(",")
-                for i, operation in enumerate(operations):
-                    for op_step in operation:
-                        matrix = transformation_dict[op_step]
-                    matrices.append((affected_chain_ids, matrix.tolist()))
-
-        return matrices
-
-    def get_assemblies(self):
-        assembly_dict = {}
-        for assembly_id in self.list_assemblies():
-            assembly_dict[assembly_id] = self.get_transformations(assembly_id)
-
-        return assembly_dict
-
-
-def _extract_matrices(category, scale=True):
-    matrix_columns = [
-        "matrix[1][1]",
-        "matrix[1][2]",
-        "matrix[1][3]",
-        "vector[1]",
-        "matrix[2][1]",
-        "matrix[2][2]",
-        "matrix[2][3]",
-        "vector[2]",
-        "matrix[3][1]",
-        "matrix[3][2]",
-        "matrix[3][3]",
-        "vector[3]",
-    ]
-
-    columns = [category[name].as_array().astype(float) for name in matrix_columns]
-    n = 4 if scale else 3
-    matrices = np.empty((len(columns[0]), n, 4), float)
-
-    col_mask = np.tile((0, 1, 2, 3), 3)
-    row_mask = np.repeat((0, 1, 2), 4)
-    for column, coli, rowi in zip(columns, col_mask, row_mask):
-        matrices[:, rowi, coli] = column
-
-    return dict(zip(category["id"].as_array(str), matrices))
-
-
-def _chain_transformations(rotations, translations):
-    """
-    Get a total rotation/translation transformation by combining
-    multiple rotation/translation transformations.
-    This is done by intermediately combining rotation matrices and
-    translation vectors into 4x4 matrices in the form
-
-    |r11 r12 r13 t1|
-    |r21 r22 r23 t2|
-    |r31 r32 r33 t3|
-    |0   0   0   1 |.
-    """
-    total_matrix = np.identity(4)
-    for rotation, translation in zip(rotations, translations):
-        matrix = np.zeros((4, 4))
-        matrix[:3, :3] = rotation
-        matrix[:3, 3] = translation
-        matrix[3, 3] = 1
-        total_matrix = matrix @ total_matrix
-
-    # return total_matrix[:3, :3], total_matrix[:3, 3]
-    return matrix
-
-
-def _get_transformations(struct_oper):
-    """
-    Get transformation operation in terms of rotation matrix and
-    translation for each operation ID in ``pdbx_struct_oper_list``.
-    """
-    transformation_dict = {}
-    for index, id in enumerate(struct_oper["id"].as_array()):
-        rotation_matrix = np.array(
-            [
-                [float(struct_oper[f"matrix[{i}][{j}]"][index]) for j in (1, 2, 3)]
-                for i in (1, 2, 3)
-            ]
-        )
-        translation_vector = np.array(
-            [float(struct_oper[f"vector[{i}]"][index]) for i in (1, 2, 3)]
-        )
-        transformation_dict[id] = (rotation_matrix, translation_vector)
-    return transformation_dict
-
-
-def _parse_operation_expression(expression):
-    """
-    Get successive operation steps (IDs) for the given
-    ``oper_expression``.
-    Form the cartesian product, if necessary.
-    """
-    # Split groups by parentheses:
-    # use the opening parenthesis as delimiter
-    # and just remove the closing parenthesis
-    expressions_per_step = expression.replace(")", "").split("(")
-    expressions_per_step = [e for e in expressions_per_step if len(e) > 0]
-    # Important: Operations are applied from right to left
-    expressions_per_step.reverse()
-
-    operations = []
-    for expr in expressions_per_step:
-        if "-" in expr:
-            if "," in expr:
-                for gexpr in expr.split(","):
-                    if "-" in gexpr:
-                        first, last = gexpr.split("-")
-                        operations.append(
-                            [str(id) for id in range(int(first), int(last) + 1)]
-                        )
-                    else:
-                        operations.append([gexpr])
-            else:
-                # Range of operation IDs, they must be integers
-                first, last = expr.split("-")
-                operations.append([str(id) for id in range(int(first), int(last) + 1)])
-        elif "," in expr:
-            # List of operation IDs
-            operations.append(expr.split(","))
-        else:
-            # Single operation ID
-            operations.append([expr])
-
-    # Cartesian product of operations
-    return list(itertools.product(*operations))+import itertools
+import warnings
+
+import biotite.structure as struc
+import biotite.structure.io.pdbx as pdbx
+import numpy as np
+
+from .molecule import Molecule
+
+
+class PDBX(Molecule):
+    def __init__(self, file_path):
+        super().__init__(file_path=file_path)
+        # self.file = self._read(file_path)
+
+    @property
+    def entity_ids(self):
+        return self.file.block.get("entity").get("pdbx_description").as_array().tolist()
+
+    def _get_entity_id(self, array, file):
+        chain_ids = file.block["entity_poly"]["pdbx_strand_id"].as_array(str)
+
+        # the chain_ids are an array of individual items np.array(['A,B', 'C', 'D,E,F'])
+        # which need to be categorised as [1, 1, 2, 3, 3, 3] for their belonging to individual
+        # entities
+
+        chains = []
+        idx = []
+        for i, chain_str in enumerate(chain_ids):
+            for chain in chain_str.split(","):
+                chains.append(chain)
+                idx.append(i)
+
+        entity_lookup = dict(zip(chains, idx))
+        chain_id_int = np.array(
+            [entity_lookup.get(chain, -1) for chain in array.chain_id], int
+        )
+        return chain_id_int
+
+    def get_structure(
+        self, extra_fields=["b_factor", "occupancy", "atom_id"], bonds=True
+    ):
+        array = pdbx.get_structure(self.file, extra_fields=extra_fields)
+        try:
+            array.set_annotation(
+                "sec_struct", self._get_secondary_structure(array=array, file=self.file)
+            )
+        except KeyError:
+            warnings.warn("No secondary structure information.")
+        try:
+            array.set_annotation("entity_id", self._get_entity_id(array, self.file))
+        except KeyError:
+            warnings.warn("No entity ID information")
+
+        if not array.bonds and bonds:
+            array.bonds = struc.bonds.connect_via_residue_names(
+                array, inter_residue=True
+            )
+
+        return array
+
+    def _assemblies(self):
+        return CIFAssemblyParser(self.file).get_assemblies()
+
+        # # in the cif / BCIF file 3x4 transformation matrices are stored in individual
+        # # columns, this extracts them and returns them with additional row for scaling,
+        # # meaning an (n, 4, 4) array is returned, where n is the number of transformations
+        # # and each is a 4x4 transformaiton matrix
+        # cat_matrix = self.file.block['pdbx_struct_oper_list']
+        # matrices = self._extract_matrices(cat_matrix)
+
+        # # sometimes there will be missing opers / matrices. For example in the
+        # # 'square.bcif' file, the matrix IDs go all the way up to 18024, but only
+        # # 18023 matrices are defined. That is becuase matrix 12 is never referenced, so
+        # # isn't included in teh file. To get around this we have to just get the specific
+        # # IDs that are defined for the matrices and use that to lookup the correct index
+        # # in the matrices array.
+        # mat_ids = cat_matrix.get('id').as_array(int)
+        # mat_lookup = dict(zip(mat_ids, range(len(mat_ids))))
+
+        # category = self.file.block['pdbx_struct_assembly_gen']
+        # ids = category['assembly_id'].as_array(int)
+        # opers = category['oper_expression'].as_array(str)
+        # asyms = category['asym_id_list'].as_array()
+
+        # # constructs a dictionary of
+        # # {
+        # #   '1': ((['A', 'B', C'], [4x4 matrix]), (['A', 'B'], [4x4 matrix])),
+        # #   '2': ((['A', 'B', C'], [4x4 matrix]))
+        # # }
+        # # where each entry in the dictionary is a biological assembly, and each dictionary
+        # # value contains a list of tranasformations which need to be applied. Each entry in
+        # # the list of transformations is
+        # # ([chains to be affected], [4x4 transformation matrix])
+        # assembly_dic = {}
+        # for idx, oper, asym in zip(ids, opers, asyms):
+        #     trans = list()
+        #     asym = asym.split(',')
+        #     for op in _parse_opers(oper):
+        #         i = int(op)
+        #         trans.append((asym, matrices[mat_lookup[i]].tolist()))
+        #     assembly_dic[str(idx)] = trans
+
+        # return assembly_dic
+
+    def _extract_matrices(self, category):
+        matrix_columns = [
+            "matrix[1][1]",
+            "matrix[1][2]",
+            "matrix[1][3]",
+            "vector[1]",
+            "matrix[2][1]",
+            "matrix[2][2]",
+            "matrix[2][3]",
+            "vector[2]",
+            "matrix[3][1]",
+            "matrix[3][2]",
+            "matrix[3][3]",
+            "vector[3]",
+        ]
+
+        columns = [category[name].as_array().astype(float) for name in matrix_columns]
+        matrices = np.empty((len(columns[0]), 4, 4), float)
+
+        col_mask = np.tile((0, 1, 2, 3), 3)
+        row_mask = np.repeat((0, 1, 2), 4)
+        for column, coli, rowi in zip(columns, col_mask, row_mask):
+            matrices[:, rowi, coli] = column
+
+        return matrices
+
+    def _get_secondary_structure(self, file, array):
+        """
+        Get secondary structure information for the array from the file.
+
+        Parameters
+        ----------
+        array : numpy array
+            The array for which secondary structure information is to be retrieved.
+        file : object
+            The file object containing the secondary structure information.
+
+        Returns
+        -------
+        numpy array
+            A numpy array of secondary structure information, where each element is either 0, 1, 2, or 3.
+            - 0: Not a peptide
+            - 1: Alpha helix
+            - 2: Beta sheet
+            - 3: Loop
+
+        Raises
+        ------
+        KeyError
+            If the 'struct_conf' category is not found in the file.
+        """
+
+        # get the annotations for the struc_conf cetegory. Provides start and end
+        # residues for the annotations. For most files this will only contain the
+        # alpha helices, but will sometimes contain also other secondary structure
+        # information such as in AlphaFold predictions
+
+        conf = file.block.get("struct_conf")
+        if conf:
+            starts = conf["beg_auth_seq_id"].as_array().astype(int)
+            ends = conf["end_auth_seq_id"].as_array().astype(int)
+            chains = conf["end_auth_asym_id"].as_array().astype(str)
+            id_label = conf["id"].as_array().astype(str)
+        else:
+            starts = np.empty(0, dtype=int)
+            ends = np.empty(0, dtype=int)
+            chains = np.empty(0, dtype=str)
+            id_label = np.empty(0, dtype=int)
+
+        # most files will have a separate category for the beta sheets
+        # this can just be appended to the other start / end / id and be processed
+        # as normalquit
+        sheet = file.block.get("struct_sheet_range")
+        if sheet:
+            starts = np.append(starts, sheet["beg_auth_seq_id"].as_array().astype(int))
+            ends = np.append(ends, sheet["end_auth_seq_id"].as_array().astype(int))
+            chains = np.append(chains, sheet["end_auth_asym_id"].as_array().astype(str))
+            id_label = np.append(id_label, np.repeat("STRN", len(sheet["id"])))
+
+        if not conf and not sheet:
+            raise KeyError
+
+        # convert the string labels to integer representations of the SS
+        # AH: 1, BS: 2, LOOP: 3
+
+        id_int = np.array([_ss_label_to_int(label) for label in id_label], int)
+
+        # create a lookup dictionary that enables lookup of secondary structure
+        # based on the chain_id and res_id values
+
+        lookup = dict()
+        for chain in np.unique(chains):
+            arrays = []
+            mask = chain == chains
+            start_sub = starts[mask]
+            end_sub = ends[mask]
+            id_sub = id_int[mask]
+
+            for start, end, id in zip(start_sub, end_sub, id_sub):
+                idx = np.arange(start, end + 1, dtype=int)
+                arr = np.zeros((len(idx), 2), dtype=int)
+                arr[:, 0] = idx
+                arr[:, 1] = 3
+                arr[:, 1] = id
+                arrays.append(arr)
+
+            lookup[chain] = dict(np.vstack(arrays).tolist())
+
+        # use the lookup dictionary to get the SS annotation based on the chain_id and res_id
+        secondary_structure = np.zeros(len(array.chain_id), int)
+        for i, (chain, res) in enumerate(zip(array.chain_id, array.res_id)):
+            try:
+                secondary_structure[i] = lookup[chain].get(res, 3)
+            except KeyError:
+                secondary_structure[i] = 0
+
+        # assign SS to 0 where not peptide
+        secondary_structure[~struc.filter_amino_acids(array)] = 0
+        return secondary_structure
+
+
+def _parse_opers(oper):
+    # we want the example '1,3,(5-8)' to expand to (1, 3, 5, 6, 7, 8).
+    op_ids = list()
+
+    for group in oper.strip(")").split("("):
+        if "," in group:
+            for i in group.split(","):
+                op_ids.append()
+
+    for group in oper.split(","):
+        if "-" not in group:
+            op_ids.append(str(group))
+            continue
+
+        start, stop = [int(x) for x in group.strip("()").split("-")]
+        for i in range(start, stop + 1):
+            op_ids.append(str(i))
+
+    return op_ids
+
+
+def _ss_label_to_int(label):
+    if "HELX" in label:
+        return 1
+    elif "STRN" in label:
+        return 2
+    else:
+        return 3
+
+
+class CIF(PDBX):
+    def __init__(self, file_path):
+        super().__init__(file_path)
+        # self.file_path = file_path
+        # self.file = self.read(file_path)
+        self.array = self.get_structure()
+
+    def _read(self, file_path):
+        return pdbx.CIFFile.read(file_path)
+
+
+class BCIF(PDBX):
+    def __init__(self, file_path):
+        super().__init__(file_path)
+        # self.file_path = file_path
+        # self.file = self.read(file_path)
+        self.array = self.get_structure()
+
+    def _read(self, file_path):
+        return pdbx.BinaryCIFFile.read(file_path)
+
+
+class CIFAssemblyParser:
+    # Implementation adapted from ``biotite.structure.io.pdbx.convert``
+
+    def __init__(self, file_cif):
+        self._file = file_cif
+
+    def list_assemblies(self):
+        return list(pdbx.list_assemblies(self._file).keys())
+
+    def get_transformations(self, assembly_id):
+        assembly_gen_category = self._file.block["pdbx_struct_assembly_gen"]
+
+        struct_oper_category = self._file.block["pdbx_struct_oper_list"]
+
+        if assembly_id not in assembly_gen_category["assembly_id"].as_array(str):
+            raise KeyError(f"File has no Assembly ID '{assembly_id}'")
+
+        # Extract all possible transformations indexed by operation ID
+        # transformation_dict = _get_transformations(struct_oper_category)
+        transformation_dict = _extract_matrices(struct_oper_category)
+
+        # Get necessary transformations and the affected chain IDs
+        # NOTE: The chains given here refer to the `label_asym_id` field
+        # of the `atom_site` category
+        # However, by default `PDBxFile` uses the `auth_asym_id` as
+        # chain ID
+        matrices = []
+        for id, op_expr, asym_id_expr in zip(
+            assembly_gen_category["assembly_id"].as_array(str),
+            assembly_gen_category["oper_expression"].as_array(str),
+            assembly_gen_category["asym_id_list"].as_array(str),
+        ):
+            # Find the operation expressions for given assembly ID
+            # We already asserted that the ID is actually present
+            if id == assembly_id:
+                operations = _parse_operation_expression(op_expr)
+                affected_chain_ids = asym_id_expr.split(",")
+                for i, operation in enumerate(operations):
+                    for op_step in operation:
+                        matrix = transformation_dict[op_step]
+                    matrices.append((affected_chain_ids, matrix.tolist()))
+
+        return matrices
+
+    def get_assemblies(self):
+        assembly_dict = {}
+        for assembly_id in self.list_assemblies():
+            assembly_dict[assembly_id] = self.get_transformations(assembly_id)
+
+        return assembly_dict
+
+
+def _extract_matrices(category, scale=True):
+    matrix_columns = [
+        "matrix[1][1]",
+        "matrix[1][2]",
+        "matrix[1][3]",
+        "vector[1]",
+        "matrix[2][1]",
+        "matrix[2][2]",
+        "matrix[2][3]",
+        "vector[2]",
+        "matrix[3][1]",
+        "matrix[3][2]",
+        "matrix[3][3]",
+        "vector[3]",
+    ]
+
+    columns = [category[name].as_array().astype(float) for name in matrix_columns]
+    n = 4 if scale else 3
+    matrices = np.empty((len(columns[0]), n, 4), float)
+
+    col_mask = np.tile((0, 1, 2, 3), 3)
+    row_mask = np.repeat((0, 1, 2), 4)
+    for column, coli, rowi in zip(columns, col_mask, row_mask):
+        matrices[:, rowi, coli] = column
+
+    return dict(zip(category["id"].as_array(str), matrices))
+
+
+def _chain_transformations(rotations, translations):
+    """
+    Get a total rotation/translation transformation by combining
+    multiple rotation/translation transformations.
+    This is done by intermediately combining rotation matrices and
+    translation vectors into 4x4 matrices in the form
+
+    |r11 r12 r13 t1|
+    |r21 r22 r23 t2|
+    |r31 r32 r33 t3|
+    |0   0   0   1 |.
+    """
+    total_matrix = np.identity(4)
+    for rotation, translation in zip(rotations, translations):
+        matrix = np.zeros((4, 4))
+        matrix[:3, :3] = rotation
+        matrix[:3, 3] = translation
+        matrix[3, 3] = 1
+        total_matrix = matrix @ total_matrix
+
+    # return total_matrix[:3, :3], total_matrix[:3, 3]
+    return matrix
+
+
+def _get_transformations(struct_oper):
+    """
+    Get transformation operation in terms of rotation matrix and
+    translation for each operation ID in ``pdbx_struct_oper_list``.
+    """
+    transformation_dict = {}
+    for index, id in enumerate(struct_oper["id"].as_array()):
+        rotation_matrix = np.array(
+            [
+                [float(struct_oper[f"matrix[{i}][{j}]"][index]) for j in (1, 2, 3)]
+                for i in (1, 2, 3)
+            ]
+        )
+        translation_vector = np.array(
+            [float(struct_oper[f"vector[{i}]"][index]) for i in (1, 2, 3)]
+        )
+        transformation_dict[id] = (rotation_matrix, translation_vector)
+    return transformation_dict
+
+
+def _parse_operation_expression(expression):
+    """
+    Get successive operation steps (IDs) for the given
+    ``oper_expression``.
+    Form the cartesian product, if necessary.
+    """
+    # Split groups by parentheses:
+    # use the opening parenthesis as delimiter
+    # and just remove the closing parenthesis
+    expressions_per_step = expression.replace(")", "").split("(")
+    expressions_per_step = [e for e in expressions_per_step if len(e) > 0]
+    # Important: Operations are applied from right to left
+    expressions_per_step.reverse()
+
+    operations = []
+    for expr in expressions_per_step:
+        if "-" in expr:
+            if "," in expr:
+                for gexpr in expr.split(","):
+                    if "-" in gexpr:
+                        first, last = gexpr.split("-")
+                        operations.append(
+                            [str(id) for id in range(int(first), int(last) + 1)]
+                        )
+                    else:
+                        operations.append([gexpr])
+            else:
+                # Range of operation IDs, they must be integers
+                first, last = expr.split("-")
+                operations.append([str(id) for id in range(int(first), int(last) + 1)])
+        elif "," in expr:
+            # List of operation IDs
+            operations.append(expr.split(","))
+        else:
+            # Single operation ID
+            operations.append([expr])
+
+    # Cartesian product of operations
+    return list(itertools.product(*operations))
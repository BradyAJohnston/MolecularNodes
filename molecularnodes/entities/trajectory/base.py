--- conflicted
+++ resolved
@@ -527,66 +527,17 @@
         -----
         Typically called automatically by frame change handlers, not user code.
         """
-<<<<<<< HEAD
         if self._updating_in_progress:
             logger.debug("Update already in progress, skipping nested update")
             return
-=======
-        self._update_positions(frame)
-        self._update_selections()
-        self._update_calculations()
-        # update annotation object
-        self.annotations._update_annotation_object()
-
-    def _position_at_frame(self, frame: int) -> np.ndarray:
-        "Return the atom positions at the given universe frame number"
-        self.uframe = frame
-        return self.univ_positions
-
-    def update_position_cache(self, frame: int, cache_ahead: bool = True) -> None:
-        "Update the currently cached positions, based on the new frame"
-        # get the individual frame numbers that we will be caching
-        frames_to_cache = self._frame_range(frame)
-
-        # if we should be looking ahead by 1 for interpolating, ensure we are caching 1
-        # frame ahead so when the frame changes we already have it stored and aren't
-        # double dipping
-        if (
-            len(frames_to_cache) == 1
-            and frames_to_cache[0] != (self.n_frames - 1)
-            and cache_ahead
-        ):
-            frames_to_cache = np.array(
-                (frames_to_cache[0], frames_to_cache[0] + 1), dtype=int
-            )
-
-        # only cleanup the cache if we have more than 2 frame stored, helps when moving
-        # forward or back a single frame
-        if len(self.cache) > 2:
-            # remove any frames that no longer need to be cached
-            to_remove = [f for f in self.cache if f not in frames_to_cache]
-            for f in to_remove:
-                del self.cache[f]
-
-        # update the cache with any frames that are not yet cached
-        for f in frames_to_cache:
-            if f not in self.cache:
-                self.cache[f] = self._position_at_frame(f)
-
-    def frame_mapper(self, frame: int):
-        return frame_mapper(
-            frame=frame,
-            subframes=self.subframes,
-            offset=self.offset,
-            mapping=self.frame_mapping,
-        )
->>>>>>> 33d3270e
 
         try:
             self._updating_in_progress = True
             self._update_positions(frame)
             self._update_selections()
             self._update_calculations()
+                # update annotation object
+            self.annotations._update_annotation_object()
         finally:
             self._updating_in_progress = False
 

--- conflicted
+++ resolved
@@ -5,14 +5,8 @@
 import numpy as np
 import numpy.typing as npt
 from ...assets import data
-<<<<<<< HEAD
-from ...blender import coll, nodes, path_resolve
-=======
-from ..base import MolecularEntity, EntityType
 from ...blender import coll, path_resolve
 from ...nodes import nodes
-import databpy
->>>>>>> 7312f8a5
 from ...utils import (
     correct_periodic_positions,
     fraction,

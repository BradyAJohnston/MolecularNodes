--- conflicted
+++ resolved
@@ -180,21 +180,16 @@
 
     @property
     def uframe(self) -> int:
-<<<<<<< HEAD
-=======
         """
         Get the current frame number of the linked `Universe.trajectory`.
 
         Returns:
             int: Current frame number in the trajectory.
         """
->>>>>>> 362678f8
         return self.universe.trajectory.frame
 
     @uframe.setter
     def uframe(self, value) -> None:
-<<<<<<< HEAD
-=======
         """
         Set the current frame number of the linked `Universe.trajectory`.
 
@@ -207,7 +202,6 @@
         Returns:
             None
         """
->>>>>>> 362678f8
         if self.universe.trajectory.frame != value:
             self.universe.trajectory[max(min(value, self.n_frames - 1), 0)]
 
@@ -541,14 +535,9 @@
     def average(self) -> int:
         return self.object.mn.average
 
-<<<<<<< HEAD
-        # set the trajectory at frame_a
-        self.uframe = frame_a
-=======
     @average.setter
     def average(self, value: int) -> None:
         self.object.mn.average = value
->>>>>>> 362678f8
 
     @property
     def correct_periodic(self) -> bool:
@@ -558,15 +547,9 @@
     def correct_periodic(self, value: bool) -> None:
         self.object.mn.correct_periodic = value
 
-<<<<<<< HEAD
-            if frame_b < universe.trajectory.n_frames:
-                self.uframe = frame_b
-            positions_b = self.univ_positions
-=======
     @property
     def interpolate(self) -> bool:
         return self.object.mn.interpolate
->>>>>>> 362678f8
 
     @interpolate.setter
     def interpolate(self, value: bool) -> None:

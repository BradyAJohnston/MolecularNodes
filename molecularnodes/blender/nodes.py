--- conflicted
+++ resolved
@@ -272,11 +272,7 @@
 
 
 def assign_material(node, new_material: str | bpy.types.Material = "default") -> None:
-<<<<<<< HEAD
     add_all_materials()
-=======
-    material.add_all_materials()
->>>>>>> 875f98cc
     material_socket = node.inputs.get("Material")
     if material_socket is None:
         return None

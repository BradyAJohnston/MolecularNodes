import itertools
import math
from typing import List, Optional
from .utils import append_material, add_all_materials
import bpy
import databpy
import numpy as np
from databpy.nodes import (
    NodeGroupCreationError,
    append_from_blend,
    swap_tree,
)

from mathutils import Vector
from .. import color, utils
from ..assets import MN_DATA_FILE
<<<<<<< HEAD
from . import mesh
=======
from . import material, mesh
from .arrange import arrange_tree
>>>>>>> 09c062f5

NODE_WIDTH = 180

NODE_SPACING = 250


socket_types = {
    "BOOLEAN": "NodeSocketBool",
    "GEOMETRY": "NodeSocketGeometry",
    "INT": "NodeSocketInt",
    "MATERIAL": "NodeSocketMaterial",
    "VECTOR": "NodeSocketVector",
    "STRING": "NodeSocketString",
    "VALUE": "NodeSocketFloat",
    "COLLECTION": "NodeSocketCollection",
    "TEXTURE": "NodeSocketTexture",
    "COLOR": "NodeSocketColor",
    "RGBA": "NodeSocketColor",
    "IMAGE": "NodeSocketImage",
}

# current implemented representations
styles_mapping = {
    "preset_1": "Style Preset 1",
    "preset_2": "Style Preset 2",
    "preset_3": "Style Preset 3",
    "preset_4": "Style Preset 4",
    "atoms": "Style Spheres",
    "spheres": "Style Spheres",
    "vdw": "Style Spheres",
    "sphere": "Style Spheres",
    "cartoon": "Style Cartoon",
    "sticks": "Style Sticks",
    "ribbon": "Style Ribbon",
    "surface": "Style Surface",
    "ball_and_stick": "Style Ball and Stick",
    "ball+stick": "Style Ball and Stick",
    "oxdna": "MN_oxdna_style_ribbon",
    "density_surface": "Style Density Surface",
    "density_wire": "Style Density Wire",
}


class TreeInterface:
    @property
    def node_tree(self):
        raise NotImplementedError("Must be implemented by subclass")

    @property
    def nodes(self):
        return self.node_tree.nodes

    @property
    def links(self):
        return self.node_tree.links


def inputs(node):
    items = {}
    for item in node.interface.items_tree:
        if item.item_type == "SOCKET":
            if item.in_out == "INPUT":
                items[item.name] = item
    return items


def outputs(node):
    items = {}
    for item in node.interface.items_tree:
        if item.item_type == "SOCKET":
            if item.in_out == "OUTPUT":
                items[item.name] = item
    return items


def get_output_type(node, type="INT"):
    for output in node.outputs:
        if output.type == type:
            return output


def set_selection(group, node, selection):
    pos = node.location
    pos = [pos[0] - 200, pos[1] - 200]
    selection.location = pos
    group.links.new(selection.outputs[0], node.inputs["Selection"])

    return selection


def create_debug_group(name="MolecularNodesDebugGroup"):
    group = new_tree(name=name, fallback=False)
    info = group.nodes.new("GeometryNodeObjectInfo")
    group.links.new(info.outputs["Geometry"], group.nodes["Group Output"].inputs[0])
    return group


def add_selection(group, sel_name, input_list, field="chain_id"):
    style = style_node(group)
    sel_node = add_custom(
        group,
        custom_iswitch(
            name="selection", iter_list=input_list, field=field, dtype="BOOLEAN"
        ).name,
    )

    set_selection(group, style, sel_node)
    return sel_node


def get_output(group) -> bpy.types.GeometryNode:
    return group.nodes[
        bpy.app.translations.pgettext_data(
            "Group Output",
        )
    ]


def get_input(group) -> bpy.types.GeometryNode:
    return group.nodes[
        bpy.app.translations.pgettext_data(
            "Group Input",
        )
    ]


def get_mod(object, name="MolecularNodes"):
    node_mod = object.modifiers.get(name)
    if not node_mod:
        node_mod = object.modifiers.new(name, "NODES")
    object.modifiers.active = node_mod
    return node_mod


def get_nodes_last_output(group):
    output = get_output(group)
    last = output.inputs[0].links[0].from_node
    return last, output


def previous_node(node):
    "Get the node which is the first connection to the first input of this node"
    prev = node.inputs[0].links[0].from_node
    return prev


def style_node(group):
    prev = previous_node(get_output(group))
    is_style_node = "Style" in prev.name
    while not is_style_node:
        prev = previous_node(prev)
        is_style_node = "Style" in prev.name
    return prev


def get_style_node(object):
    "Walk back through the primary node connections until you find the first style node"
    group = object.modifiers["MolecularNodes"].node_group
    return style_node(group)


def star_node(group):
    prev = previous_node(get_output(group))
    is_star_node = "Starfile Instances" in prev.name
    while not is_star_node:
        prev = previous_node(prev)
        is_star_node = "Starfile Instances" in prev.name
    return prev


def get_star_node(object):
    "Walk back through the primary node connections until you find the first style node"
    group = object.modifiers["MolecularNodes"].node_group
    return star_node(group)


def get_color_node(object):
    "Walk back through the primary node connections until you find the first style node"
    group = object.modifiers["MolecularNodes"].node_group
    for node in group.nodes:
        if node.name == "Color Attribute Random":
            return node


def insert_last_node(group, node, link_input=True):
    last, output = get_nodes_last_output(group)
    link = group.links.new
    location = output.location
    output.location = [location[0] + 300, location[1]]
    node.location = [location[0] - 300, location[1]]
    if link_input:
        link(last.outputs[0], node.inputs[0])
    link(node.outputs[0], output.inputs[0])


def realize_instances(obj):
    group = obj.modifiers["MolecularNodes"].node_group
    realize = group.nodes.new("GeometryNodeRealizeInstances")
    insert_last_node(group, realize)


def swap(node: bpy.types.Node, tree: str | bpy.types.NodeTree) -> None:
    "Swap out the node's node_tree, while maintaining the possible old connections"

    if isinstance(tree, str):
        try:
            tree = bpy.data.node_groups[tree]
        except KeyError:
            tree = append(tree)

    swap_tree(node=node, tree=tree)


def append(name: str, link: bool = False) -> bpy.types.GeometryNodeTree:
    "Append a GN node from the MN data file"
    GN_TREES_PATH = MN_DATA_FILE / "NodeTree"
    return append_from_blend(name, filepath=str(GN_TREES_PATH), link=link)


def MN_micrograph_material():
    """
    Append MN_micrograph_material to the .blend file it it doesn't already exist,
    and return that material.
    """

    mat_name = "MN_micrograph_material"

    return bpy.data.materials[mat_name]


def new_tree(
    name: str = "Geometry Nodes",
    geometry: bool = True,
    input_name: str = "Geometry",
    output_name: str = "Geometry",
    is_modifier: bool = False,
    fallback: bool = True,
) -> bpy.types.GeometryNodeTree:
    tree = bpy.data.node_groups.get(name)  # type: ignore
    # if the group already exists, return it and don't create a new one
    if tree and fallback:
        if not isinstance(tree, bpy.types.GeometryNodeTree):
            raise TypeError(f"Expected a GeometryNodeTree, got {type(tree)}")
        return tree

    # create a new group for this particular name and do some initial setup
    tree: bpy.types.GeometryNodeTree = bpy.data.node_groups.new(
        name=name,
        type="GeometryNodeTree",  # type: ignore
    )  # type: ignore
    input_node = tree.nodes.new("NodeGroupInput")
    output_node = tree.nodes.new("NodeGroupOutput")
    input_node.location.x = -200 - input_node.width
    output_node.location.x = 200
    if geometry:
        tree.interface.new_socket(
            input_name, in_out="INPUT", socket_type="NodeSocketGeometry"
        )
        tree.interface.new_socket(
            output_name, in_out="OUTPUT", socket_type="NodeSocketGeometry"
        )
        tree.links.new(output_node.inputs[0], input_node.outputs[0])
    tree.is_modifier = is_modifier
    return tree


def assign_material(node, new_material: str | bpy.types.Material = "default") -> None:
    add_all_materials()
    material_socket = node.inputs.get("Material")
    if material_socket is None:
        return None

    if isinstance(new_material, bpy.types.Material):
        material_socket.default_value = new_material
    elif new_material == "default":
        material_socket.default_value = append_material("MN Default")
    else:
        try:
            material_socket.default_value = append_material(new_material)
        except Exception as e:
            print(f"Unable to use material {new_material}, error: {e}")


def add_custom(
    group: bpy.types.GeometryNodeTree,
    name: str,
    location: list[float, float] | Vector = [0, 0],
    width: float = NODE_WIDTH,
    material: str | bpy.types.Material = "default",
    show_options: bool = False,
    link: bool = False,
) -> bpy.types.GeometryNodeGroup:
    node: bpy.types.GeometryNodeGroup = group.nodes.new("GeometryNodeGroup")  # type: ignore
    node.node_tree = append(name, link=link)

    # if there is an input socket called 'Material', assign it to the base MN material
    # if another material is supplied, use that instead.
    assign_material(node, new_material=material)

    # move and format the node for arranging
    node.location = location
    node.width = width
    node.show_options = show_options
    node.name = name

    return node


def change_style_node(obj: bpy.types.Object, style: str):
    swap(get_style_node(obj), append(styles_mapping[style]))


def create_starting_nodes_starfile(object):
    # ensure there is a geometry nodes modifier called 'MolecularNodes' that is created and applied to the object
    node_mod = get_mod(object)

    node_name = f"MN_starfile_{object.name}"

    # create a new GN node group, specific to this particular molecule
    group = new_tree(node_name)
    node_mod.node_group = group
    link = group.links.new

    # move the input and output nodes for the group
    node_input = get_input(group)
    node_output = get_output(group)
    node_input.location = [0, 0]
    node_output.location = [700, 0]
    node_star_instances = add_custom(group, "Starfile Instances", [450, 0])
    link(node_star_instances.outputs[0], node_output.inputs[0])
    link(node_input.outputs[0], node_star_instances.inputs[0])


def create_starting_nodes_density(object, threshold=0.8, style="density_surface"):
    # ensure there is a geometry nodes modifier called 'MolecularNodes' that is created and applied to the object
    mod = get_mod(object)
    node_name = f"MN_density_{object.name}"

    try:
        tree = bpy.data.node_groups[node_name]
        mod.node_group = tree
        return
    except KeyError:
        pass

    # create a new GN node group, specific to this particular molecule
    group = new_tree(node_name, fallback=False)
    link = group.links.new
    mod.node_group = group

    # move the input and output nodes for the group
    node_input = get_input(group)
    node_input.location = [0, 0]
    node_output = get_output(group)
    node_output.location = [800, 0]

    node_density = add_custom(group, styles_mapping[style], [400, 0])
    node_density.inputs["Threshold"].default_value = threshold

    link(node_input.outputs[0], node_density.inputs[0])
    link(node_density.outputs[0], node_output.inputs[0])


def create_starting_node_tree(
    object: bpy.types.Object,
    coll_frames: bpy.types.Collection | None = None,
    style: str = "spheres",
    name: str | None = None,
    color: str | None = "common",
    material: str | bpy.types.Material = "MN Default",
    is_modifier: bool = True,
):
    """
    Create a starting node tree for the inputted object.

    Parameters
    ----------
    object : bpy.types.Object
        Object to create the node tree for.
    coll_frames : bpy.data.collections, optional
        If None, no animation will be created.
        The default is None.
    style : str, optional
        Starting style for the node tree. The default is "spheres".
        Available options are stored as the keys of styles_mapping.
    name : str, optional
        Name of the node tree. If None, a default name will be generated.
        The default is None.
    color : str, optional
        None doesn't add ay set_color nodes, 'common' adds the color by common elements
        and 'plddt' adds color by pLDDT score.
    """
    # ensure there is a geometry nodes modifier called 'MolecularNodes' that is created and applied to the object
    mod = get_mod(object)

    if not name:
        name = f"MN_{object.name}"

    # check if the node tree already exists and use that instead
    # try:
    #     tree = bpy.data.node_groups[name]
    #     mod.node_group = tree
    #     return
    # except KeyError:
    #     pass

    tree = new_tree(name, input_name="Atoms")
    tree.is_modifier = is_modifier
    link = tree.links.new
    mod.node_group = tree

    # move the input and output nodes for the group
    node_input = get_input(tree)
    node_output = get_output(tree)
    node_input.location = [0, 0]
    node_output.location = [700, 0]

    if style is None:
        link(node_input.outputs[0], node_output.inputs[0])
        return tree

    node_style = add_custom(tree, styles_mapping[style], [450, 0], material=material)
    link(node_style.outputs[0], node_output.inputs[0])
    link(node_input.outputs[0], node_style.inputs[0])

    # if requested, setup the nodes for generating colors in the node tree
    if color is not None:
        if color == "common":
            node_color_set = add_custom(tree, "Set Color", [200, 0])
            node_color_common = add_custom(tree, "Color Common", [-50, -150])
            node_random_color = add_custom(tree, "Color Attribute Random", [-300, -150])

            link(node_input.outputs[0], node_color_set.inputs[0])
            link(node_random_color.outputs["Color"], node_color_common.inputs["Carbon"])
            link(node_color_common.outputs[0], node_color_set.inputs["Color"])
            link(node_color_set.outputs[0], node_style.inputs[0])
            to_animate = node_color_set
        elif color.lower() == "plddt":
            node_color_set = add_custom(tree, "Set Color", [200, 0])
            node_color_plddt = add_custom(tree, "Color pLDDT", [-50, -150])

            link(node_input.outputs[0], node_color_set.inputs["Atoms"])
            link(node_color_plddt.outputs[0], node_color_set.inputs["Color"])
            link(node_color_set.outputs["Atoms"], node_style.inputs["Atoms"])
        else:
            to_animate = node_input
    else:
        to_animate = node_input

    # if multiple frames, set up the required nodes for an animation
    if coll_frames:
        node_output.location = [1100, 0]
        node_style.location = [800, 0]

        node_animate_frames = add_custom(tree, "Animate Frames", [500, 0])
        node_animate = add_custom(tree, "Animate Value", [500, -300])

        node_animate_frames.inputs["Frames"].default_value = coll_frames
        node_animate.inputs["Value Max"].default_value = len(coll_frames.objects) - 1

        link(to_animate.outputs[0], node_animate_frames.inputs[0])
        link(node_animate_frames.outputs[0], node_style.inputs[0])
        link(node_animate.outputs[0], node_animate_frames.inputs["Frame"])


def combine_join_geometry(group, node_list, output="Geometry", join_offset=300):
    link = group.links.new
    max_x = max([node.location[0] for node in node_list])
    node_to_instances = group.nodes.new("GeometryNodeJoinGeometry")
    node_to_instances.location = [int(max_x + join_offset), 0]

    for node in reversed(node_list):
        link(node.outputs[output], node_to_instances.inputs["Geometry"])
    return node_to_instances


def split_geometry_to_instances(name, iter_list=("A", "B", "C"), attribute="chain_id"):
    """Create a Node to Split Geometry by an Attribute into Instances

    Splits the inputted geometry into instances, based on an attribute field. By
    default this field is the `chain_id` but this can be selected for any field.
    Will loop over each item of the list, so a list of arbitrary items that will
    define how many times to create the required nodes.

    """
    group = new_tree(name)
    node_input = get_input(group)
    node_output = get_output(group)

    named_att = group.nodes.new("GeometryNodeInputNamedAttribute")
    named_att.location = [-200, -200]
    named_att.data_type = "INT"
    named_att.inputs[0].default_value = attribute

    link = group.links.new
    list_sep = []

    for i, chain in enumerate(iter_list):
        pos = [i % 10, math.floor(i / 10)]

        node_split = add_custom(group, ".MN_utils_split_instance")
        node_split.location = [int(250 * pos[0]), int(-300 * pos[1])]
        node_split.inputs["Group ID"].default_value = i
        link(named_att.outputs["Attribute"], node_split.inputs["Field"])
        link(node_input.outputs[0], node_split.inputs["Geometry"])
        list_sep.append(node_split)

    node_instance = combine_join_geometry(group, list_sep, "Instance")
    node_output.location = [int(10 * 250 + 400), 0]
    link(node_instance.outputs[0], node_output.inputs[0])
    return group


def assembly_initialise(obj: bpy.types.Object):
    """
    Setup the required data object and nodes for building an assembly.
    """

    data_obj_name = f".data_assembly_{obj.name}"

    # check if a data object exists and create a new one if not
    data_object = bpy.data.objects.get(data_obj_name)
    if not data_object:
        transforms = utils.array_quaternions_from_dict(obj.mn.biological_assemblies)
        data_object = mesh.create_data_object(array=transforms, name=data_obj_name)

    tree_assembly = create_assembly_node_tree(name=obj.name, data_object=data_object)
    return tree_assembly


def assembly_insert(mol: bpy.types.Object):
    """
    Given a molecule, setup the required assembly node and insert it into the node tree.
    """

    tree_assembly = assembly_initialise(mol)
    group = get_mod(mol).node_group
    node = add_custom(group, tree_assembly.name)
    insert_last_node(get_mod(mol).node_group, node)


def create_assembly_node_tree(
    name: str, data_object: bpy.types.Object
) -> bpy.types.NodeTree:
    node_group_name = f"Assembly {name}"
    existing_node_tree = bpy.data.node_groups.get(node_group_name)
    if existing_node_tree:
        return existing_node_tree

    tree: bpy.types.NodeTree = new_tree(name=node_group_name)
    link = tree.links.new

    node_split = add_custom(tree, "Split to Centred Instances", [-150, 0])

    node_att: bpy.types.GeometryNodeInputNamedAttribute = tree.nodes.new(
        "GeometryNodeInputNamedAttribute"
    )  # type: ignore
    node_att.data_type = "INT"
    node_att.inputs[0].default_value = "chain_id"
    node_att.location = [-150, -200]
    link(node_att.outputs["Attribute"], node_split.inputs["Group ID"])

    node_group_assembly_instance = append(".MN_assembly_instance_chains")
    node_assembly = add_custom(tree, node_group_assembly_instance.name, [150, 0])
    node_assembly.inputs["data_object"].default_value = data_object

    out_sockets = outputs(tree)
    out_sockets[list(out_sockets)[0]].name = "Instances"

    socket_info = (
        {
            "name": "Rotation",
            "type": "NodeSocketFloat",
            "min": 0,
            "max": 1,
            "default": 1,
        },
        {
            "name": "Translation",
            "type": "NodeSocketFloat",
            "min": 0,
            "max": 1,
            "default": 1,
        },
        {
            "name": "assembly_id",
            "type": "NodeSocketInt",
            "min": 1,
            "max": max(databpy.named_attribute(data_object, "assembly_id")),
            "default": 1,
        },
    )

    for info in socket_info:
        socket = tree.interface.items_tree.get(info["name"])
        if not socket:
            socket: bpy.types.NodeTreeInterfaceSocket = tree.interface.new_socket(
                info["name"], in_out="INPUT", socket_type=info["type"]
            )
        socket.default_value = info["default"]
        socket.min_value = info["min"]
        socket.max_value = info["max"]

        link(get_input(tree).outputs[info["name"]], node_assembly.inputs[info["name"]])

    get_output(tree).location = [400, 0]
    link(get_input(tree).outputs[0], node_split.inputs[0])
    link(node_split.outputs[0], node_assembly.inputs[0])
    link(node_assembly.outputs[0], get_output(tree).inputs[0])
    if hasattr(tree, "color_tag"):
        tree.color_tag = "GEOMETRY"
    return tree


def add_inverse_selection(group):
    output = get_output(group)
    if "Inverted" not in output.inputs.keys():
        group.interface.new_socket(
            "Inverted", in_out="OUTPUT", socket_type="NodeSocketBool"
        )

    loc = output.location
    bool_math = group.nodes.new("FunctionNodeBooleanMath")
    bool_math.location = [loc[0], -100]
    bool_math.operation = "NOT"

    group.links.new(
        output.inputs["Selection"].links[0].from_socket, bool_math.inputs[0]
    )
    group.links.new(bool_math.outputs[0], output.inputs["Inverted"])


def boolean_link_output(tree: bpy.types.NodeTree, node: bpy.types.Node) -> None:
    link = tree.links.new
    node_output = get_output(tree)
    tree.interface.new_socket(
        name="Selection", in_out="OUTPUT", socket_type=socket_types["BOOLEAN"]
    )
    tree.interface.new_socket(
        name="Inverted", in_out="OUTPUT", socket_type=socket_types["BOOLEAN"]
    )
    final_output = node.outputs[0]
    link(final_output, node_output.inputs["Selection"])
    node_invert: bpy.types.FunctionNodeBooleanMath = tree.nodes.new(
        "FunctionNodeBooleanMath"
    )  # type: ignore

    node_invert.operation = "NOT"
    node_invert.location = (np.array(node_output.location) - [0, 200]).tolist()
    link(final_output, node_invert.inputs[0])
    link(node_invert.outputs[0], node_output.inputs["Inverted"])


def insert_join_last(tree: bpy.types.GeometryNodeTree) -> bpy.types.GeometryNode:
    """
    Add a join last node to the tree.
    """
    link = tree.links.new
    node_join: bpy.types.GeometryNode = tree.nodes.new("GeometryNodeJoinGeometry")  # type: ignore
    node_output = get_output(tree)
    old_loc = node_output.location.copy()
    node_output.location += Vector([NODE_SPACING * 2, 0])
    node_join.location = old_loc + Vector([NODE_SPACING, 0])
    try:
        if len(node_output.inputs[0].links) > 0:
            from_socket = node_output.inputs[0].links[0].from_socket  # type: ignore
            if from_socket.node != get_input(tree):
                link(
                    node_output.inputs[0].links[0].from_socket,  # type: ignore
                    node_join.inputs[0],
                )
    except IndexError:
        pass

    link(node_join.outputs[0], tree.nodes["Group Output"].inputs[0])
    return node_join


def final_join(tree: bpy.types.GeometryNodeTree) -> bpy.types.GeometryNode:
    """
    Get the last JoinGeometry node in the tree.
    """
    output = get_output(tree)
    if "Assembly" in output.inputs[0].links[0].from_socket.node.name:
        if (
            output.inputs[0].from_socket.node.inputs[0].links[0].from_socket.node.name
            == "GeometryNodeJoinGeometry"
        ):
            return output.inputs[0].from_socket.node.inputs[0].from_socket.node  # type: ignore
    try:
        linked = output.inputs[0].links[0].from_socket.node  # type: ignore
        if linked.bl_idname == "GeometryNodeJoinGeometry":
            return linked
        else:
            return insert_join_last(tree)
    except IndexError:
        return insert_join_last(tree)


def loc_between(a: bpy.types.GeometryNode, b: bpy.types.GeometryNode, t=0.5) -> Vector:
    """
    Get the location between two nodes
    """
    return a.location + (b.location - a.location) * t


def input_named_attribute(
    socket: bpy.types.NodeSocket, name: str, data_type: str | None
) -> bpy.types.GeometryNode:
    """
    Add a named attribute node to the tree and connect it to the given socket
    """
    tree = socket.node.id_data
    node_na = tree.nodes.new("GeometryNodeInputNamedAttribute")

    if data_type is not None:
        node_na.data_type = data_type
    node_na.inputs["Name"].default_value = name
    node_na.location = socket.node.location - Vector([NODE_SPACING, 0])

    tree.links.new(node_na.outputs["Attribute"], socket)

    return node_na


def insert_before(
    item: bpy.types.Node | bpy.types.NodeSocket,
    new_node: str,
    offset: Vector = Vector([-NODE_SPACING, 0]),
) -> bpy.types.Node | bpy.types.GeometryNodeGroup:
    """
    Place a node before the given node in the tree. If a socket is given, link to that
    socket otherwise e link to the first input of the node.
    """
    # if a socket is given, then we will link into that socket, but if a node is given
    # we move down through the inputs and find the first one that is linked and link into
    # that socket
    if isinstance(item, bpy.types.NodeSocket):
        to_socket = item
        node = to_socket.node
        try:
            from_socket = to_socket.links[0].from_socket  # type: ignore
        except IndexError:
            from_socket = None
    else:
        node = item
        to_socket = node.inputs[0]
        from_socket = to_socket.links[0].from_socket  # type: ignore
        # for socket in node.inputs:
        #     if socket.is_linked:
        #         from_socket = socket.links[0].from_socket  # type: ignore
        #         to_socket = socket
        #         break

    tree = node.id_data
    try:
        node_new = add_custom(tree, new_node)
    except KeyError:
        node_new = tree.nodes.new(node.bl_idname)

    node_new.location = node.location + offset
    tree.links.new(node_new.outputs[0], to_socket)
    if from_socket is not None:
        tree.links.new(from_socket, node_new.inputs[0])
    return node_new


def custom_iswitch(
    name: str,
    iter_list,
    field: str = "chain_id",
    dtype: str = "BOOLEAN",
    default_values=None,
    prefix: str = "",
    start: int = 0,
    offset: int = 0,
    panels: Optional[List[str]] = None,
    panels_open: int = 1,
):
    """
    Creates a named `Index Switch` node.

    Wraps an index switch node, giving the group names or each name in the `iter_list`. The
    inputs can also be placed in subpanels and given specific default values. Uses the
    given field for the attribute name to use in the index switch, and optionally adds an
    offset value if the start value is non zero.

    If a list of default items is given, then it is recycled to fill the defaults for
    each created socket in for the node.

    Parameters
    ----------
    name : str
        The name of the node group.
    iter_list : list
        The list of items to iterate over.
    field : str, optional
        The name of the attribute field. Defaults to 'chain_id'.
    default_values : list, optional
        The list of default values to assign to each item. Defaults to None.
    panels : list, str
        List of panel names for the sockets to be assigned to. If None, then socket will
        not be assigned to the panel. The will appear in the panel in the order in which
        they are given.
    panels_open: int
        Number of panels to default to open. If `0` then all panels will be closed. Useful
        for larger panel node groups, to keep them closed and help with organisation. A
        list of panel names can also be given to optionally categorise the sockets into
        panels in the final group node. The length of the panels list must match the length
        of the iter_list. `None` values mean the socket is not placed in a panel.
    prefix : str, optional
        The prefix to add to the node names. Defaults to an empty string.
    start : int, optional
        The starting index for the node names. Defaults to 0.

    Returns
    -------
    group : bpy.types.NodeGroup
        The created node group.

    Raises
    ------
    NodeGroupCreationError
        If there was an error creating the node group.
    """
    iter_list = [str(i) for i in iter_list]
    tree = bpy.data.node_groups.get(name)
    if tree:
        return tree

    socket_type = socket_types[dtype]
    tree = new_tree(name, geometry=False, fallback=False)

    # try creating the node group, otherwise on fail cleanup the created group and
    # report the error
    try:
        link = tree.links.new
        node_input = get_input(tree)
        node_output = get_output(tree)
        node_attr = tree.nodes.new("GeometryNodeInputNamedAttribute")
        node_attr.data_type = "INT"
        node_attr.location = [0, 150]
        node_attr.inputs["Name"].default_value = str(field)

        node_iswitch: bpy.types.GeometryNodeIndexSwitch = tree.nodes.new(  # type: ignore
            "GeometryNodeIndexSwitch"
        )
        node_iswitch.data_type = dtype

        link(node_attr.outputs["Attribute"], node_iswitch.inputs["Index"])

        # if there is as offset to the lookup values (say we want to start looking up
        # from 100 or 1000 etc) then we add a math node with that offset value
        if start != 0:
            node_math = tree.nodes.new("ShaderNodeMath")
            node_math.operation = "ADD"
            node_math.location = [0, 150]
            node_attr.location = [0, 300]

            node_math.inputs[1].default_value = start
            link(node_attr.outputs["Attribute"], node_math.inputs[0])
            link(node_math.outputs["Value"], node_iswitch.inputs["Index"])

        # if there are custom values provided, create a dictionary lookup for those values
        # to assign to the sockets upon creation. If no default was given and the dtype
        # is colors, then generate a random pastel color for each value
        default_lookup = None
        if default_values is not None:
            default_lookup = dict(zip(iter_list, itertools.cycle(default_values)))
        elif dtype == "RGBA":
            default_lookup = dict(
                zip(iter_list, [color.random_rgb() for i in iter_list])
            )

        # for each item in the iter_list, we create a new socket on the interface for this
        # node group, and link it to the interface on the index switch. The index switch
        # currently starts with two items already, so once i > 1 we start to add
        # new items for the index switch as well
        panel_item_counter = 0
        panel_counter = 0
        for j in range(offset):
            node_iswitch.index_switch_items.new()
        for i, item in enumerate(iter_list):
            if i > 1:
                node_iswitch.index_switch_items.new()

            # The offset creates but skips itmes on the index switch node.
            # if we offset by 1 then we can index from 1 essentially, for attributes like
            # the atomic_number

            socket = tree.interface.new_socket(
                name=f"{prefix}{item}", in_out="INPUT", socket_type=socket_type
            )
            #  if a set of default values was given, then use it for setting
            # the defaults on the created sockets of the node group
            if default_lookup:
                socket.default_value = default_lookup[item]
            link(
                node_input.outputs[socket.identifier],
                node_iswitch.inputs[str(i + offset)],
            )

            # if a list of panel names has been passed in, then we use it to
            # assign all of the interface sockets to the panels
            if panels:
                pname = panels[i]
                if pname is not None:
                    # try and get an existing panel, if None is returned we have to create
                    # a panel with the given name
                    panel: bpy.types.NodeTreeInterfacePanel = (
                        tree.interface.items_tree.get(pname)
                    )
                    if not panel:
                        panel_item_counter = 0
                        panel = tree.interface.new_panel(name=pname)
                        panel_counter += 1
                        # we can set a certain number of panels to be open when created.
                        # a value of 0 means all created panels will be closed on creation.
                        # larger cutoffs will mean that n number of panels will be open by
                        # default
                        if panel_counter >= panels_open:
                            panel.default_closed = True

                    tree.interface.move_to_parent(
                        socket, panel, to_position=panel_item_counter + 1
                    )
                    panel_item_counter += 1

        if dtype == "BOOLEAN":
            tree.color_tag = "INPUT"
            boolean_link_output(tree, node_iswitch)
        elif dtype == "RGBA":
            tree.color_tag = "COLOR"
            socket_out = tree.interface.new_socket(
                name="Color", in_out="OUTPUT", socket_type=socket_type
            )
            link(
                node_iswitch.outputs["Output"],
                node_output.inputs[socket_out.identifier],
            )
        else:
            raise ValueError(f"Unsupported value typee for custom iswitch: {dtype}")

        return tree

    # if something broke when creating the node group, delete whatever was created
    except Exception as e:
        node_name = tree.name
        bpy.data.node_groups.remove(tree)
        raise NodeGroupCreationError(
            f"Unable to make node group: {node_name}.\nError: {e}"
        )


def resid_multiple_selection(node_name, input_resid_string):
    """
    Returns a node group that takes an integer input and creates a boolean
    tick box for each item in the input list. Outputs are the selected
    residues and the inverse selection. Used for constructing chain
    selections in specific proteins.
    """

    # do a cleanning of input string to allow fuzzy input from users
    for c in ";/+ .":
        if c in input_resid_string:
            input_resid_string = input_resid_string.replace(c, ",")

    for c in "_=:":
        if c in input_resid_string:
            input_resid_string = input_resid_string.replace(c, "-")

    # parse input_resid_string into sub selecting string list
    sub_list = [item for item in input_resid_string.split(",") if item]

    # distance vertical to space all of the created nodes
    node_sep_dis = -100

    # get the active object, might need to change to taking an object as an input
    # and making it active isntead, to be more readily applied to multiple objects

    # create the custom node group data block, where everything will go
    # also create the required group node input and position it
    residue_id_group = bpy.data.node_groups.new(node_name, "GeometryNodeTree")
    node_input = residue_id_group.nodes.new("NodeGroupInput")
    node_input.location = [0, node_sep_dis * len(sub_list) / 2]

    group_link = residue_id_group.links.new
    new_node = residue_id_group.nodes.new

    prev = None
    for residue_id_index, residue_id in enumerate(sub_list):
        # add an new node of Select Res ID or MN_sek_res_id_range
        current_node = new_node("GeometryNodeGroup")

        # add an bool_math block
        bool_math = new_node("FunctionNodeBooleanMath")
        bool_math.location = [400, (residue_id_index + 1) * node_sep_dis]
        bool_math.operation = "OR"

        if "-" in residue_id:
            # selecting a range of residues by using the Res ID Range node and connecting
            # to the min and max of those nodes
            current_node.node_tree = append("Select Res ID Range")
            [resid_start, resid_end] = residue_id.split("-")[:2]
            socket_1 = residue_id_group.interface.new_socket(
                "res_id: Min", in_out="INPUT", socket_type="NodeSocketInt"
            )
            socket_1.default_value = int(resid_start)
            socket_2 = residue_id_group.interface.new_socket(
                "res_id: Max", in_out="INPUT", socket_type="NodeSocketInt"
            )
            socket_2.default_value = int(resid_end)

            # a residue range
            group_link(
                node_input.outputs[socket_1.identifier], current_node.inputs["Min"]
            )
            group_link(
                node_input.outputs[socket_2.identifier], current_node.inputs["Max"]
            )
        else:
            # Selecting singular res ID numbers by creating the socket and adding a node
            # ensuring that we are connecting to the right node
            current_node.node_tree = append("Select Res ID")
            socket = residue_id_group.interface.new_socket(
                "res_id", in_out="INPUT", socket_type="NodeSocketInt"
            )
            socket.default_value = int(residue_id)
            group_link(
                node_input.outputs[socket.identifier], current_node.inputs["Res ID"]
            )

        # set the coordinates
        current_node.location = [200, (residue_id_index + 1) * node_sep_dis]
        if not prev:
            # link the first residue selection to the first input of its OR block
            group_link(current_node.outputs["Selection"], bool_math.inputs[0])
        else:
            # if it is not the first residue selection, link the output to the previous or block
            group_link(current_node.outputs["Selection"], prev.inputs[1])

            # link the ouput of previous OR block to the current OR block
            group_link(prev.outputs[0], bool_math.inputs[0])
        prev = bool_math

    # add a output block
    residue_id_group_out = new_node("NodeGroupOutput")
    residue_id_group_out.location = [800, (residue_id_index + 1) / 2 * node_sep_dis]
    residue_id_group.interface.new_socket(
        "Selection", in_out="OUTPUT", socket_type="NodeSocketBool"
    )
    residue_id_group.interface.new_socket(
        "Inverted", in_out="OUTPUT", socket_type="NodeSocketBool"
    )
    group_link(prev.outputs[0], residue_id_group_out.inputs["Selection"])
    invert_bool_math = new_node("FunctionNodeBooleanMath")
    invert_bool_math.location = [600, (residue_id_index + 1) / 3 * 2 * node_sep_dis]
    invert_bool_math.operation = "NOT"
    group_link(prev.outputs[0], invert_bool_math.inputs[0])
    group_link(invert_bool_math.outputs[0], residue_id_group_out.inputs["Inverted"])
    return residue_id_group<|MERGE_RESOLUTION|>--- conflicted
+++ resolved
@@ -14,12 +14,8 @@
 from mathutils import Vector
 from .. import color, utils
 from ..assets import MN_DATA_FILE
-<<<<<<< HEAD
-from . import mesh
-=======
 from . import material, mesh
 from .arrange import arrange_tree
->>>>>>> 09c062f5
 
 NODE_WIDTH = 180
 

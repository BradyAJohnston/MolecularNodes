from . import coll, mesh, nodes
from .utils import path_resolve
<<<<<<< HEAD

__all__ = ["coll", "mesh", "nodes", "path_resolve"]
=======
from . import mesh, coll
>>>>>>> 7312f8a5
<|MERGE_RESOLUTION|>--- conflicted
+++ resolved
@@ -1,8 +1,4 @@
-from . import coll, mesh, nodes
+from . import coll, mesh
 from .utils import path_resolve
-<<<<<<< HEAD
 
-__all__ = ["coll", "mesh", "nodes", "path_resolve"]
-=======
-from . import mesh, coll
->>>>>>> 7312f8a5
+__all__ = ["coll", "mesh", "nodes", "path_resolve"]
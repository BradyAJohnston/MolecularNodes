--- conflicted
+++ resolved
@@ -1,14 +1,9 @@
 import bpy
 import numpy as np
-<<<<<<< HEAD
-=======
-
-from . import coll
-from ..nodes import nodes
->>>>>>> 7312f8a5
 from databpy.attribute import AttributeTypes
 from databpy.object import create_bob
-from . import coll, nodes
+from ..nodes import nodes
+from . import coll
 
 
 def evaluate_using_mesh(obj: bpy.types.Object) -> bpy.types.Object:
